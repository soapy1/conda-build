--- conflicted
+++ resolved
@@ -13,9 +13,7 @@
 from conda.fetch import download
 
 from conda_build.source import _guess_patch_strip_level, apply_patch
-<<<<<<< HEAD
 from conda_build.build import get_build_folders
-=======
 import conda_build.config as config
 
 if PY3:
@@ -24,7 +22,6 @@
 else:
     import urlparse
     import urllib
->>>>>>> 8b14aa71
 
 thisdir = os.path.dirname(os.path.realpath(__file__))
 metadata_dir = os.path.join(thisdir, 'test-recipes', 'metadata')
