--- conflicted
+++ resolved
@@ -22,7 +22,6 @@
     return valid
 
 
-<<<<<<< HEAD
 @pytest.mark.skipif(sys.platform != "win32",
                     reason="Problem only observed on Windows with win7 sdk")
 def test_header_finding():
@@ -36,8 +35,6 @@
     assert "forcing --without-libyaml" not in output
 
 
-=======
->>>>>>> 069f1e1e
 def test_CONDA_BLD_PATH():
     env = dict(os.environ)
     cmd = 'conda build --no-anaconda-upload {}/source_git_jinja2'.format(metadata_dir)
