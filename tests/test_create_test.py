import os

from conda_build import create_test as ct


def test_create_py_files_with_py_imports(testing_workdir, testing_metadata):
    testing_metadata.meta['test']['imports'] = ['time', 'datetime']
    ct.create_py_files(testing_metadata)
    test_file = os.path.join(testing_metadata.config.test_dir, 'run_test.py')
    assert os.path.isfile(test_file)
    with open(test_file) as f:
        data = f.readlines()
    assert 'import time\n' in data
    assert 'import datetime\n' in data


def test_create_py_files_in_other_language(testing_workdir, testing_metadata):
    testing_metadata.meta['test']['imports'] = [{'lang': 'python', 'imports': ['time', 'datetime']}]
    testing_metadata.meta['package']['name'] = 'perl-conda-test'
    ct.create_py_files(testing_metadata)
    test_file = os.path.join(testing_metadata.config.test_dir, 'run_test.py')
    assert os.path.isfile(test_file)
    with open(test_file) as f:
        data = f.readlines()
    assert 'import time\n' in data
    assert 'import datetime\n' in data

<<<<<<< HEAD
def test_create_py_files_in_other_language_multiple_python_dicts(testing_workdir, testing_metadata):
    testing_metadata.meta['test']['imports'] = [{'lang': 'python', 'imports': ['time', 'datetime']}]
    testing_metadata.meta['test']['imports'].append({'lang': 'python', 'imports': ['bokeh', 'holoviews']})
    testing_metadata.meta['package']['name'] = 'perl-conda-test'
    ct.create_py_files(testing_metadata)
    test_file = os.path.join(testing_metadata.config.test_dir, 'run_test.py')
=======
def test_create_py_files_in_other_language_multiple_python_dicts(testing_workdir, test_metadata):
    test_metadata.meta['test']['imports'] = [{'lang': 'python', 'imports': ['time', 'datetime']}]
    test_metadata.meta['test']['imports'].append({'lang': 'python', 'imports': ['bokeh', 'holoviews']})
    test_metadata.meta['package']['name'] = 'perl-conda-test'
    ct.create_py_files(testing_workdir, test_metadata)
    test_file = os.path.join(testing_workdir, 'run_test.py')
>>>>>>> e8919127
    assert os.path.isfile(test_file)
    with open(test_file) as f:
        data = f.readlines()
    assert 'import time\n' in data
    assert 'import datetime\n' in data
    assert 'import bokeh\n' in data
    assert 'import holoviews\n' in data

<<<<<<< HEAD
def test_create_r_files(testing_workdir, testing_metadata):
    testing_metadata.meta['test']['imports'] = ['r-base', 'r-matrix']
    testing_metadata.meta['package']['name'] = 'r-conda-test'
    ct.create_r_files(testing_metadata)
    test_file = os.path.join(testing_metadata.config.test_dir, 'run_test.r')
=======
def test_create_r_files(testing_workdir, test_metadata):
    test_metadata.meta['test']['imports'] = ['r-base', 'r-matrix']
    test_metadata.meta['package']['name'] = 'r-conda-test'
    ct.create_r_files(testing_workdir, test_metadata)
    test_file = os.path.join(testing_workdir, 'run_test.r')
>>>>>>> e8919127
    assert os.path.isfile(test_file)
    with open(test_file) as f:
        data = f.readlines()
    assert 'library(r-base)\n' in data
    assert 'library(r-matrix)\n' in data


def test_create_r_files_lang_spec(testing_workdir, testing_metadata):
    testing_metadata.meta['test']['imports'] = [{'lang': 'r', 'imports': ['r-base', 'r-matrix']}]
    testing_metadata.meta['package']['name'] = 'conda-test-r'
    ct.create_r_files(testing_metadata)
    test_file = os.path.join(testing_metadata.config.test_dir, 'run_test.r')
    assert os.path.isfile(test_file)
    with open(test_file) as f:
        data = f.readlines()
    assert 'library(r-base)\n' in data
    assert 'library(r-matrix)\n' in data


def test_create_pl_files(testing_workdir, testing_metadata):
    testing_metadata.meta['test']['imports'] = ['perl-base', 'perl-matrix']
    testing_metadata.meta['package']['name'] = 'perl-conda-test'
    ct.create_pl_files(testing_metadata)
    test_file = os.path.join(testing_metadata.config.test_dir, 'run_test.pl')
    assert os.path.isfile(test_file)
    with open(test_file) as f:
        data = f.readlines()
    assert 'use perl-base;\n' in data
    assert 'use perl-matrix;\n' in data

<<<<<<< HEAD
def test_non_py_does_not_create_py_files(testing_workdir, testing_metadata):
    testing_metadata.meta['test']['imports'] = ['perl-base', 'perl-matrix']
    testing_metadata.meta['package']['name'] = 'perl-conda-test'
    ct.create_py_files(testing_metadata)
    py_test_file = os.path.join(testing_metadata.config.test_dir, 'run_test.py')
=======
def test_non_py_does_not_create_py_files(testing_workdir, test_metadata):
    test_metadata.meta['test']['imports'] = ['perl-base', 'perl-matrix']
    test_metadata.meta['package']['name'] = 'perl-conda-test'
    ct.create_py_files(testing_workdir, test_metadata)
    py_test_file = os.path.join(testing_workdir, 'run_test.py')
>>>>>>> e8919127
    assert not os.path.isfile(py_test_file), "non-python package should not create run_test.py"

def test_create_pl_files_lang_spec(testing_workdir, testing_metadata):
    testing_metadata.meta['test']['imports'] = [{'lang': 'perl', 'imports': ['perl-base',
                                                                          'perl-matrix']}]
    testing_metadata.meta['package']['name'] = 'conda-test-perl'
    ct.create_pl_files(testing_metadata)
    test_file = os.path.join(testing_metadata.config.test_dir, 'run_test.pl')
    assert os.path.isfile(test_file)
    with open(test_file) as f:
        data = f.readlines()
    assert 'use perl-base;\n' in data
    assert 'use perl-matrix;\n' in data


def test_create_lua_files(testing_workdir, testing_metadata):
    testing_metadata.meta['test']['imports'] = ['lua-base', 'lua-matrix']
    testing_metadata.meta['package']['name'] = 'lua-conda-test'
    ct.create_lua_files(testing_metadata)
    test_file = os.path.join(testing_metadata.config.test_dir, 'run_test.lua')
    assert os.path.isfile(test_file)
    with open(test_file) as f:
        data = f.readlines()
    assert 'require "lua-base"\n' in data
    assert 'require "lua-matrix"\n' in data


def test_create_lua_files_lang_spec(testing_workdir, testing_metadata):
    testing_metadata.meta['test']['imports'] = [{'lang': 'lua', 'imports': ['lua-base',
                                                                          'lua-matrix']}]
    testing_metadata.meta['package']['name'] = 'conda-test-lua'
    ct.create_lua_files(testing_metadata)
    test_file = os.path.join(testing_metadata.config.test_dir, 'run_test.lua')
    assert os.path.isfile(test_file)
    with open(test_file) as f:
        data = f.readlines()
    assert 'require "lua-base"\n' in data
    assert 'require "lua-matrix"\n' in data<|MERGE_RESOLUTION|>--- conflicted
+++ resolved
@@ -25,21 +25,14 @@
     assert 'import time\n' in data
     assert 'import datetime\n' in data
 
-<<<<<<< HEAD
+
 def test_create_py_files_in_other_language_multiple_python_dicts(testing_workdir, testing_metadata):
     testing_metadata.meta['test']['imports'] = [{'lang': 'python', 'imports': ['time', 'datetime']}]
-    testing_metadata.meta['test']['imports'].append({'lang': 'python', 'imports': ['bokeh', 'holoviews']})
+    testing_metadata.meta['test']['imports'].append({'lang': 'python',
+                                                     'imports': ['bokeh', 'holoviews']})
     testing_metadata.meta['package']['name'] = 'perl-conda-test'
     ct.create_py_files(testing_metadata)
     test_file = os.path.join(testing_metadata.config.test_dir, 'run_test.py')
-=======
-def test_create_py_files_in_other_language_multiple_python_dicts(testing_workdir, test_metadata):
-    test_metadata.meta['test']['imports'] = [{'lang': 'python', 'imports': ['time', 'datetime']}]
-    test_metadata.meta['test']['imports'].append({'lang': 'python', 'imports': ['bokeh', 'holoviews']})
-    test_metadata.meta['package']['name'] = 'perl-conda-test'
-    ct.create_py_files(testing_workdir, test_metadata)
-    test_file = os.path.join(testing_workdir, 'run_test.py')
->>>>>>> e8919127
     assert os.path.isfile(test_file)
     with open(test_file) as f:
         data = f.readlines()
@@ -48,19 +41,12 @@
     assert 'import bokeh\n' in data
     assert 'import holoviews\n' in data
 
-<<<<<<< HEAD
+
 def test_create_r_files(testing_workdir, testing_metadata):
     testing_metadata.meta['test']['imports'] = ['r-base', 'r-matrix']
     testing_metadata.meta['package']['name'] = 'r-conda-test'
     ct.create_r_files(testing_metadata)
     test_file = os.path.join(testing_metadata.config.test_dir, 'run_test.r')
-=======
-def test_create_r_files(testing_workdir, test_metadata):
-    test_metadata.meta['test']['imports'] = ['r-base', 'r-matrix']
-    test_metadata.meta['package']['name'] = 'r-conda-test'
-    ct.create_r_files(testing_workdir, test_metadata)
-    test_file = os.path.join(testing_workdir, 'run_test.r')
->>>>>>> e8919127
     assert os.path.isfile(test_file)
     with open(test_file) as f:
         data = f.readlines()
@@ -91,20 +77,14 @@
     assert 'use perl-base;\n' in data
     assert 'use perl-matrix;\n' in data
 
-<<<<<<< HEAD
+
 def test_non_py_does_not_create_py_files(testing_workdir, testing_metadata):
     testing_metadata.meta['test']['imports'] = ['perl-base', 'perl-matrix']
     testing_metadata.meta['package']['name'] = 'perl-conda-test'
     ct.create_py_files(testing_metadata)
     py_test_file = os.path.join(testing_metadata.config.test_dir, 'run_test.py')
-=======
-def test_non_py_does_not_create_py_files(testing_workdir, test_metadata):
-    test_metadata.meta['test']['imports'] = ['perl-base', 'perl-matrix']
-    test_metadata.meta['package']['name'] = 'perl-conda-test'
-    ct.create_py_files(testing_workdir, test_metadata)
-    py_test_file = os.path.join(testing_workdir, 'run_test.py')
->>>>>>> e8919127
     assert not os.path.isfile(py_test_file), "non-python package should not create run_test.py"
+
 
 def test_create_pl_files_lang_spec(testing_workdir, testing_metadata):
     testing_metadata.meta['test']['imports'] = [{'lang': 'perl', 'imports': ['perl-base',
