environment:
  global:
    # SDK v7.0 MSVC Express 2008's SetEnv.cmd script will fail if the
    # /E:ON and /V:ON options are not enabled in the batch script intepreter
    # See: http://stackoverflow.com/a/13751649/163740
    CMD_IN_ENV: "cmd /E:ON /V:ON /C .\\tools\\appveyor\\run_with_env.cmd"

  matrix:
    - PYTHON: "C:\\Python27_32"
      PYTHON_VERSION: "2.7"
      PYTHON_ARCH: "32"

    - PYTHON: "C:\\Python27_64"
      PYTHON_VERSION: "2.7"
      PYTHON_ARCH: "64"

    - PYTHON: "C:\\Python34_32"
      PYTHON_VERSION: "3.4"
      PYTHON_ARCH: "32"

    - PYTHON: "C:\\Python34_64"
      PYTHON_VERSION: "3.4"
      PYTHON_ARCH: "64"

    - PYTHON: "C:\\Python35_32"
      PYTHON_VERSION: "3.5"
      PYTHON_ARCH: "32"

    - PYTHON: "C:\\Python35_64"
      PYTHON_VERSION: "3.5"
      PYTHON_ARCH: "64"

init:
  - ECHO %PYTHON% %PYTHON_VERSION% %PYTHON_ARCH% %HOME%

install:
  # If there is a newer build queued for the same PR, cancel this one.
  # The AppVeyor 'rollout builds' option is supposed to serve the same
  # purpose but it is problematic because it tends to cancel builds pushed
  # directly to master instead of just PR builds (or the converse).
  # credits: JuliaLang developers.
  - ps: if ($env:APPVEYOR_PULL_REQUEST_NUMBER -and $env:APPVEYOR_BUILD_NUMBER -ne ((Invoke-RestMethod `
      https://ci.appveyor.com/api/projects/$env:APPVEYOR_ACCOUNT_NAME/$env:APPVEYOR_PROJECT_SLUG/history?recordsNumber=50).builds | `
      Where-Object pullRequestId -eq $env:APPVEYOR_PULL_REQUEST_NUMBER)[0].buildNumber) { `
        throw "There are newer queued builds for this pull request, failing early." }
  - powershell ./utils/install.ps1
  - set PATH=%HOME%/miniconda;%HOME%/miniconda/Scripts;%$HOME%/miniconda/Library/bin;%PATH%
  - conda info
  - conda config --set always_yes yes
  - conda update -q --all
  - python -c "import sys; print(sys.version)"
  - python -c "import sys; print(sys.executable)"
  - python -c "import sys; print(sys.prefix)"
  - conda install -q python=%PYTHON_VERSION%
<<<<<<< HEAD
  - conda install -q -c conda pytest requests mock pycrypto pyflakes pycosat
  - conda install -q git git anaconda-client clyent python-dateutil six
  - pip install auxlib flake8 pytest-cov
=======
  - conda install -q -c conda pytest requests pycrypto conda-build
  - conda install -q git
  - pip install auxlib pytest-cov
>>>>>>> 656146d3
  - python --version
  - python -c "import struct; print(struct.calcsize('P') * 8)"
  - python setup.py install


# Not a .NET project, we build scikit-image in the install step instead
build: false

test_script:
  - py.test --cov conda --cov-report xml tests

on_success:
  - pip install codecov
  - codecov --env PYTHON_VERSION<|MERGE_RESOLUTION|>--- conflicted
+++ resolved
@@ -52,15 +52,9 @@
   - python -c "import sys; print(sys.executable)"
   - python -c "import sys; print(sys.prefix)"
   - conda install -q python=%PYTHON_VERSION%
-<<<<<<< HEAD
   - conda install -q -c conda pytest requests mock pycrypto pyflakes pycosat
-  - conda install -q git git anaconda-client clyent python-dateutil six
+  - conda install -q git anaconda-client clyent python-dateutil six
   - pip install auxlib flake8 pytest-cov
-=======
-  - conda install -q -c conda pytest requests pycrypto conda-build
-  - conda install -q git
-  - pip install auxlib pytest-cov
->>>>>>> 656146d3
   - python --version
   - python -c "import struct; print(struct.calcsize('P') * 8)"
   - python setup.py install
