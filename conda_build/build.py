'''
Module that does most of the heavy lifting for the ``conda build`` command.
'''
from __future__ import absolute_import, division, print_function

from collections import deque
import io
import fnmatch
from glob import glob
import json
import logging
import mmap
import os
from os.path import exists, isdir, isfile, islink, join
import shutil
import stat
import subprocess
import sys
import tarfile

# this one is some strange error that requests raises: "LookupError: unknown encoding: idna"
#    http://stackoverflow.com/a/13057751/1170370
import encodings.idna  # noqa

import filelock

from .conda_interface import cc
from .conda_interface import envs_dirs, root_dir, subdir
from .conda_interface import plan
from .conda_interface import get_index
from .conda_interface import memoized
from .conda_interface import PY3
from .conda_interface import fetch_index
from .conda_interface import prefix_placeholder, linked, symlink_conda
from .conda_interface import url_path
from .conda_interface import Resolve, MatchSpec, NoPackagesFound, Unsatisfiable
from .conda_interface import TemporaryDirectory

from conda_build import __version__
from conda_build import environ, source, tarcheck
from conda_build.render import (parse_or_try_download, output_yaml, bldpkg_path,
                                render_recipe, reparse)
import conda_build.os_utils.external as external
from conda_build.post import (post_process, post_build,
                              fix_permissions, get_build_metadata)
from conda_build.utils import (rm_rf, _check_call, copy_into, on_win, get_build_folders,
                               silence_loggers, path_prepended, create_entry_points,
                               prepend_bin_path)
from conda_build.index import update_index
from conda_build.create_test import (create_files, create_shell_files,
                                     create_py_files, create_pl_files)
from conda_build.exceptions import indent
from conda_build.features import feature_list

# this is to compensate for a requests idna encoding error.  Conda is a better place to fix,
#    eventually.
import encodings.idna  # NOQA

if 'bsd' in sys.platform:
    shell_path = '/bin/sh'
else:
    shell_path = '/bin/bash'

log = logging.getLogger(__file__)


def prefix_files(prefix):
    '''
    Returns a set of all files in prefix.
    '''
    res = set()
    for root, dirs, files in os.walk(prefix):
        for fn in files:
            res.add(join(root, fn)[len(prefix) + 1:])
        for dn in dirs:
            path = join(root, dn)
            if islink(path):
                res.add(path[len(prefix) + 1:])
    return res


def create_post_scripts(m, config):
    '''
    Create scripts to run after build step
    '''
    recipe_dir = m.path
    ext = '.bat' if on_win else '.sh'
    for tp in 'pre-link', 'post-link', 'pre-unlink':
        src = join(recipe_dir, tp + ext)
        if not isfile(src):
            continue
        dst_dir = join(config.build_prefix,
                       'Scripts' if on_win else 'bin')
        if not isdir(dst_dir):
            os.makedirs(dst_dir, int('755', 8))
        dst = join(dst_dir, '.%s-%s%s' % (m.name(), tp, ext))
        copy_into(src, dst, config)
        os.chmod(dst, int('755', 8))


def have_prefix_files(files, prefix):
    '''
    Yields files that contain the current prefix in them, and modifies them
    to replace the prefix with a placeholder.

    :param files: Filenames to check for instances of prefix
    :type files: list of tuples containing strings (prefix, mode, filename)
    '''
    prefix_bytes = prefix.encode('utf-8')
    prefix_placeholder_bytes = prefix_placeholder.encode('utf-8')
    if on_win:
        forward_slash_prefix = prefix.replace('\\', '/')
        forward_slash_prefix_bytes = forward_slash_prefix.encode('utf-8')
        double_backslash_prefix = prefix.replace('\\', '\\\\')
        double_backslash_prefix_bytes = double_backslash_prefix.encode('utf-8')

    for f in files:
        if f.endswith(('.pyc', '.pyo', '.a')):
            continue
        path = join(prefix, f)
        if isdir(path):
            continue
        if sys.platform != 'darwin' and islink(path):
            # OSX does not allow hard-linking symbolic links, so we cannot
            # skip symbolic links (as we can on Linux)
            continue

        # dont try to mmap an empty file
        if os.stat(path).st_size == 0:
            continue

        fi = open(path, 'rb+')
        mm = mmap.mmap(fi.fileno(), 0)

        mode = 'binary' if mm.find(b'\x00') != -1 else 'text'
        if mode == 'text':
            if not on_win and mm.find(prefix_bytes) != -1:
                # Use the placeholder for maximal backwards compatibility, and
                # to minimize the occurrences of usernames appearing in built
                # packages.
                rewrite_file_with_new_prefix(path, mm[:], prefix_bytes, prefix_placeholder_bytes)
                mm.close() and fi.close()
                fi = open(path, 'rb+')
                mm = mmap.mmap(fi.fileno(), 0)
        if mm.find(prefix_bytes) != -1:
            yield (prefix, mode, f)
        if on_win and mm.find(forward_slash_prefix_bytes) != -1:
            # some windows libraries use unix-style path separators
            yield (forward_slash_prefix, mode, f)
        elif on_win and mm.find(double_backslash_prefix_bytes) != -1:
            # some windows libraries have double backslashes as escaping
            yield (double_backslash_prefix, mode, f)
        if mm.find(prefix_placeholder_bytes) != -1:
            yield (prefix_placeholder, mode, f)
        mm.close() and fi.close()


def rewrite_file_with_new_prefix(path, data, old_prefix, new_prefix):
    # Old and new prefix should be bytes

    st = os.stat(path)
    data = data.replace(old_prefix, new_prefix)
    # Save as
    with open(path, 'wb') as fo:
        fo.write(data)
    os.chmod(path, stat.S_IMODE(st.st_mode) | stat.S_IWUSR)  # chmod u+w
    return data


<<<<<<< HEAD
def get_run_dists(m, config):
    prefix = join(cc.envs_dirs[0], '_run')
=======
def get_run_dists(m):
    prefix = join(envs_dirs[0], '_run')
>>>>>>> bf1b5b84
    rm_rf(prefix)
    create_env(prefix, [ms.spec for ms in m.ms_depends('run')], config=config)
    return sorted(linked(prefix))


def create_info_files(m, files, config, prefix):
    '''
    Creates the metadata files that will be stored in the built package.

    :param m: Package metadata
    :type m: Metadata
    :param files: Paths to files to include in package
    :type files: list of str
    :param include_recipe: Whether or not to include the recipe (True by default)
    :type include_recipe: bool
    '''
    if not isdir(config.info_dir):
        os.makedirs(config.info_dir)
    if config.include_recipe and m.include_recipe() and bool(m.path):
        recipe_dir = join(config.info_dir, 'recipe')
        os.makedirs(recipe_dir)

        for fn in os.listdir(m.path):
            if fn.startswith('.'):
                continue
            src_path = join(m.path, fn)
            dst_path = join(recipe_dir, fn)
            copy_into(src_path, dst_path, config=config)

        # store the rendered meta.yaml file, plus information about where it came from
        #    and what version of conda-build created it
        original_recipe = os.path.join(m.path, 'meta.yaml')
        rendered = output_yaml(m)
        if not open(original_recipe).read() == rendered:
            with open(join(recipe_dir, "meta.yaml"), 'w') as f:
                f.write("# This file created by conda-build {}\n".format(__version__))
                f.write("# meta.yaml template originally from:\n")
                f.write("# " + source.get_repository_info(m.path) + "\n")
                f.write("# ------------------------------------------------\n\n")
                f.write(rendered)
            copy_into(original_recipe, os.path.join(recipe_dir, 'meta.yaml.template'),
                      config=config)

    license_file = m.get_value('about/license_file')
    if license_file:
        copy_into(join(source.get_dir(config), license_file),
                        join(config.info_dir, 'LICENSE.txt'), config)

    readme = m.get_value('about/readme')
    if readme:
        src = join(config.work_dir, readme)
        if not isfile(src):
            sys.exit("Error: no readme file: %s" % readme)
        dst = join(config.info_dir, readme)
        copy_into(src, dst, config)
        if os.path.split(readme)[1] not in {"README.md", "README.rst", "README"}:
            print("WARNING: anaconda.org only recognizes about/readme "
                  "as README.md and README.rst", file=sys.stderr)

    info_index = m.info_index()
    pin_depends = m.get_value('build/pin_depends')
    if pin_depends:
        dists = get_run_dists(m, config=config)
        with open(join(config.info_dir, 'requires'), 'w') as fo:
            fo.write("""\
# This file as created when building:
#
#     %s.tar.bz2  (on '%s')
#
# It can be used to create the runtime environment of this package using:
# $ conda create --name <env> --file <this file>
""" % (m.dist(), subdir))
            for dist in sorted(dists + [m.dist()]):
                fo.write('%s\n' % '='.join(dist.split('::', 1)[-1].rsplit('-', 2)))
        if pin_depends == 'strict':
            info_index['depends'] = [' '.join(dist.split('::', 1)[-1].rsplit('-', 2))
                                     for dist in dists]

    # Deal with Python 2 and 3's different json module type reqs
    mode_dict = {'mode': 'w', 'encoding': 'utf-8'} if PY3 else {'mode': 'wb'}
    with open(join(config.info_dir, 'index.json'), **mode_dict) as fo:
        json.dump(info_index, fo, indent=2, sort_keys=True)

    with open(join(config.info_dir, 'about.json'), 'w') as fo:
        d = {}
        for key in ('home', 'dev_url', 'doc_url', 'license_url',
                    'license', 'summary', 'description', 'license_family'):
            value = m.get_value('about/%s' % key)
            if value:
                d[key] = value
        json.dump(d, fo, indent=2, sort_keys=True)

    if on_win:
        # make sure we use '/' path separators in metadata
        files = [_f.replace('\\', '/') for _f in files]

    with open(join(config.info_dir, 'files'), **mode_dict) as fo:
        if m.get_value('build/noarch_python'):
            fo.write('\n')
        else:
            for f in files:
                fo.write(f + '\n')

    files_with_prefix = sorted(have_prefix_files(files, prefix))
    binary_has_prefix_files = m.binary_has_prefix_files()
    text_has_prefix_files = m.has_prefix_files()

    ignore_files = m.ignore_prefix_files()
    if ignore_files:
        # do we have a list of files, or just ignore everything?
        if hasattr(ignore_files, "__iter__"):
            files_with_prefix = [f for f in files_with_prefix if f[2] not in ignore_files]
        else:
            files_with_prefix = []

    if files_with_prefix and not m.get_value('build/noarch_python'):
        if on_win:
            # Paths on Windows can contain spaces, so we need to quote the
            # paths. Fortunately they can't contain quotes, so we don't have
            # to worry about nested quotes.
            fmt_str = '"%s" %s "%s"\n'
        else:
            # Don't do it everywhere because paths on Unix can contain quotes,
            # and we don't have a good method of escaping, and because older
            # versions of conda don't support quotes in has_prefix
            fmt_str = '%s %s %s\n'

        with open(join(config.info_dir, 'has_prefix'), 'w') as fo:
            for pfix, mode, fn in files_with_prefix:
                print("Detected hard-coded path in %s file %s" % (mode, fn))
                fo.write(fmt_str % (pfix, mode, fn))

                if mode == 'binary' and fn in binary_has_prefix_files:
                    binary_has_prefix_files.remove(fn)
                elif mode == 'text' and fn in text_has_prefix_files:
                    text_has_prefix_files.remove(fn)

    # make sure we found all of the files expected
    errstr = ""
    for f in text_has_prefix_files:
        errstr += "Did not detect hard-coded path in %s from has_prefix_files\n" % f
    for f in binary_has_prefix_files:
        errstr += "Did not detect hard-coded path in %s from binary_has_prefix_files\n" % f
    if errstr:
        raise RuntimeError(errstr)

    no_link = m.get_value('build/no_link')
    if no_link:
        if not isinstance(no_link, list):
            no_link = [no_link]
        with open(join(config.info_dir, 'no_link'), 'w') as fo:
            for f in files:
                if any(fnmatch.fnmatch(f, p) for p in no_link):
                    fo.write(f + '\n')

    if m.get_value('source/git_url'):
        with io.open(join(config.info_dir, 'git'), 'w', encoding='utf-8') as fo:
            source.git_info(config, fo)

    if m.get_value('app/icon'):
        copy_into(join(m.path, m.get_value('app/icon')),
                        join(config.info_dir, 'icon.png'),
                  config)


def get_build_index(config, clear_cache=True, arg_channels=None):
    # first, get the memoized remote index
    index = _get_build_index(config, clear_cache, arg_channels)

    # tack on the local index
    index.update(get_index(channel_urls=[url_path(config.croot)],
                           prepend=not config.override_channels,
                           # do not use local because we have that above with config.croot
                           use_local=False))
    return index


@memoized
def _get_build_index(config, clear_cache, arg_channels):
    if clear_cache:
        # remove the cache such that a refetch is made,
        # this is necessary because we add the local build repo URL
        fetch_index.cache = {}
    arg_channels = [] if not arg_channels else arg_channels
    # priority: local by croot (can vary), then channels passed as args,
    #     then channels from config.
    index = get_index(channel_urls=arg_channels + list(config.channel_urls),
                      prepend=not config.override_channels)
    # bump priority down on these remotes - local should be top priority
    for key, pkg in index.items():
        pkg['priority'] += 1
    return index


def create_env(prefix, specs, config, clear_cache=True):
    '''
    Create a conda envrionment for the given prefix and specs.
    '''
    if config.debug:
        logging.getLogger("conda").setLevel(logging.DEBUG)
        logging.getLogger("binstar").setLevel(logging.DEBUG)
        logging.getLogger("install").setLevel(logging.DEBUG)
        logging.getLogger("conda.install").setLevel(logging.DEBUG)
        logging.getLogger("fetch").setLevel(logging.DEBUG)
        logging.getLogger("print").setLevel(logging.DEBUG)
        logging.getLogger("progress").setLevel(logging.DEBUG)
        logging.getLogger("dotupdate").setLevel(logging.DEBUG)
        logging.getLogger("stdoutlog").setLevel(logging.DEBUG)
        logging.getLogger("requests").setLevel(logging.DEBUG)
    else:
        silence_loggers(show_warnings_and_errors=True)

    if os.path.isdir(prefix):
        rm_rf(prefix)

    specs = list(specs)
    for feature, value in feature_list:
        if value:
            specs.append('%s@' % feature)

    for d in config.bldpkgs_dirs:
        if not isdir(d):
            os.makedirs(d)
        update_index(d, config)
    if specs:  # Don't waste time if there is nothing to do
        with path_prepended(prefix):
            index = get_build_index(config=config, clear_cache=True)

            warn_on_old_conda_build(index)

            cc.pkgs_dirs = cc.pkgs_dirs[:1]
            actions = plan.install_actions(prefix, index, specs)
            plan.display_actions(actions, index)
            # lock each pkg folder from specs
            locks = []
            for link_pkg in actions['LINK']:
                pkg = link_pkg.split(" ")[0]
                dirname = os.path.join(cc.root_dir, 'pkgs', pkg)
                if os.path.isdir(dirname):
                    locks.append(filelock.SoftFileLock(os.path.join(dirname, ".conda_lock"),
                                                    timeout=config.timeout))
            try:
                for lock in locks:
                    lock.acquire(timeout=config.timeout)
                try:
                    plan.execute_actions(actions, index, verbose=config.debug)
                except SystemExit as exc:
                    if "too short in" in exc.message and config.prefix_length > 80:
                        log.warn("Build prefix failed with prefix length {0}."
                                .format(config.prefix_length))
                        log.warn("Error was: ")
                        log.warn(exc.message)
                        log.warn("One or more of your package dependencies needs to be rebuilt "
                                "with a longer prefix length.")
                        log.warn("Falling back to legacy prefix length of 80 characters.")
                        log.warn("Your package will not install into prefixes > 80 characters.")
                        config.prefix_length = 80

                        for lock in locks:
                            lock.release()
                        create_env(config.build_prefix, specs, config=config,
                                   clear_cache=clear_cache)
                    else:
                        raise
            except:
                raise
            finally:
                for lock in locks:
                    lock.release()

    # ensure prefix exists, even if empty, i.e. when specs are empty
    if not isdir(prefix):
        os.makedirs(prefix)
    if on_win:
        shell = "cmd.exe"
    else:
        shell = "bash"
    symlink_conda(prefix, sys.prefix, shell)


def warn_on_old_conda_build(index):
    root_linked = linked(root_dir)
    vers_inst = [dist.split('::', 1)[-1].rsplit('-', 2)[1] for dist in root_linked
        if dist.split('::', 1)[-1].rsplit('-', 2)[0] == 'conda-build']
    if not len(vers_inst) == 1:
        print("WARNING: Could not detect installed version of conda-build", file=sys.stderr)
        return
    r = Resolve(index)
    try:
        pkgs = sorted(r.get_pkgs(MatchSpec('conda-build')))
    except NoPackagesFound:
        print("WARNING: Could not find any versions of conda-build in the channels", file=sys.stderr)  # noqa
        return
    if pkgs[-1].version != vers_inst[0]:
        print("""
WARNING: conda-build appears to be out of date. You have version %s but the
latest version is %s. Run

conda update -n root conda-build

to get the latest version.
""" % (vers_inst[0], pkgs[-1].version), file=sys.stderr)


def rm_pkgs_cache(dist):
    '''
    Removes dist from the package cache.
    '''
    cc.pkgs_dirs = cc.pkgs_dirs[:1]
    rmplan = ['RM_FETCHED %s' % dist,
              'RM_EXTRACTED %s' % dist]
    plan.execute_plan(rmplan)


def build(m, config, post=None, need_source_download=True, need_reparse_in_env=False):
    '''
    Build the package with the specified metadata.

    :param m: Package metadata
    :type m: Metadata
    :type post: bool or None. None means run the whole build. True means run
    post only. False means stop just before the post.
    :type keep_old_work: bool: Keep any previous work directory.
    :type need_source_download: bool: if rendering failed to download source
    (due to missing tools), retry here after build env is populated
    '''

    if m.skip():
        print("Skipped: The %s recipe defines build/skip for this "
              "configuration." % m.dist())
        return False

    if config.skip_existing:
        package_exists = is_package_built(m, config)
        if package_exists:
            print(m.dist(), "is already built in {0}, skipping.".format(package_exists))
        return False

    if post in [False, None]:
        print("Removing old build environment")
        print("BUILD START:", m.dist())
        if m.uses_jinja and (need_source_download or need_reparse_in_env):
            print("    (actual version deferred until further download or env creation)")

        specs = [ms.spec for ms in m.ms_depends('build')]
        if config.activate:
            # If we activate the build envrionment, we need to be sure that we
            #    have the appropriate VCS available in the environment.  People
            #    are not used to explicitly listing it in recipes, though.
            #    We add it for them here, but warn them about it.
            vcs_source = m.uses_vcs_in_build
            if vcs_source and vcs_source not in specs:
                vcs_executable = "hg" if vcs_source == "mercurial" else vcs_source
                has_vcs_available = os.path.isfile(external.find_executable(vcs_executable,
                                                                    config.build_prefix) or "")
                if not has_vcs_available:
                    if (vcs_source != "mercurial" or
                            not any(spec.startswith('python') and "3." in spec
                                    for spec in specs)):
                        specs.append(vcs_source)

                        log.warn("Your recipe depends on {} at build time (for templates), "
                                "but you have not listed it as a build dependency.  Doing "
                                "so for this build.")
                    else:
                        raise ValueError("Your recipe uses mercurial in build, but mercurial"
                                        " does not yet support Python 3.  Please handle all of "
                                        "your mercurial actions outside of your build script.")
        # Display the name only
        # Version number could be missing due to dependency on source info.
        create_env(config.build_prefix, specs, config=config)

        if need_source_download:
            # Execute any commands fetching the source (e.g., git) in the _build environment.
            # This makes it possible to provide source fetchers (eg. git, hg, svn) as build
            # dependencies.
            with path_prepended(config.build_prefix):
                m, need_source_download, need_reparse_in_env = parse_or_try_download(m,
                                                                no_download_source=False,
                                                                force_download=True,
                                                                config=config)
            assert not need_source_download, "Source download failed.  Please investigate."
            print("BUILD START:", m.dist())

<<<<<<< HEAD
        if need_reparse_in_env:
            reparse(m, config=config)
=======
    with Locked(root_dir):

        # If --keep-old-work, then move the contents of source.WORK_DIR to a
        # temporary directory for the duration of the build.
        # The source unpacking procedure is too varied and complex
        # to allow this to be written cleanly (see source.get_dir() for example)
        if keep_old_work:
            old_WORK_DIR = tempfile.mkdtemp()
            old_sub_dirs = [name for name in os.listdir(source.WORK_DIR)
                            if os.path.isdir(os.path.join(source.WORK_DIR, name))]
            if len(old_sub_dirs):
                print("Keeping old work directory backup: %s => %s"
                    % (old_sub_dirs, old_WORK_DIR))
                for old_sub in old_sub_dirs:
                    shutil.move(os.path.join(source.WORK_DIR, old_sub), old_WORK_DIR)

        if post in [False, None]:
            print("Removing old build environment")
>>>>>>> bf1b5b84
            print("BUILD START:", m.dist())

            if m.name() in [i.rsplit('-', 2)[0] for i in linked(config.build_prefix)]:
                print("%s is installed as a build dependency. Removing." %
                    m.name())
                index = get_build_index(config=config, clear_cache=False)
                actions = plan.remove_actions(config.build_prefix, [m.name()], index=index)
                assert not plan.nothing_to_do(actions), actions
                plan.display_actions(actions, index)
                plan.execute_actions(actions, index)

            print("Package:", m.dist())

        with filelock.SoftFileLock(join(config.build_folder, ".conda_lock"),
                                   timeout=config.timeout):
            # get_dir here might be just work, or it might be one level deeper,
            #    dependening on the source.
            src_dir = source.get_dir(config)
            if isdir(src_dir):
                print("source tree in:", src_dir)
            else:
                print("no source - creating empty work folder")
                os.makedirs(src_dir)

            rm_rf(config.info_dir)
            files1 = prefix_files(prefix=config.build_prefix)
            for pat in m.always_include_files():
                has_matches = False
                for f in set(files1):
                    if fnmatch.fnmatch(f, pat):
                        print("Including in package existing file", f)
                        files1.discard(f)
                        has_matches = True
                if not has_matches:
                    log.warn("Glob %s from always_include_files does not match any files" % pat)
            # Save this for later
            with open(join(config.croot, 'prefix_files.txt'), 'w') as f:
                f.write(u'\n'.join(sorted(list(files1))))
                f.write(u'\n')

            # Use script from recipe?
            script = m.get_value('build/script', None)
            if script:
                if isinstance(script, list):
                    script = '\n'.join(script)

            if isdir(src_dir):
                if on_win:
                    build_file = join(m.path, 'bld.bat')
                    if script:
                        build_file = join(src_dir, 'bld.bat')
                        with open(build_file, 'w') as bf:
                            bf.write(script)
                    import conda_build.windows as windows
                    windows.build(m, build_file, config=config)
                else:
                    build_file = join(m.path, 'build.sh')

                    # There is no sense in trying to run an empty build script.
                    if isfile(build_file) or script:
                        env = environ.get_dict(config=config, m=m, dirty=config.dirty)
                        work_file = join(source.get_dir(config), 'conda_build.sh')
                        if script:
                            with open(work_file, 'w') as bf:
                                bf.write(script)
                        if config.activate:
                            if isfile(build_file):
                                data = open(build_file).read()
                            else:
                                data = open(work_file).read()
                            with open(work_file, 'w') as bf:
                                bf.write("source activate {build_prefix} &> /dev/null\n".format(
                                    build_prefix=config.build_prefix))
                                bf.write(data)
                        else:
                            if not isfile(work_file):
                                copy_into(build_file, work_file, config)
                        os.chmod(work_file, 0o766)

                        if isfile(work_file):
                            cmd = [shell_path, '-x', '-e', work_file]
                            # this should raise if any problems occur while building
                            _check_call(cmd, env=env, cwd=src_dir)

        if post in [True, None]:
            if post:
                with open(join(config.croot, 'prefix_files.txt'), 'r') as f:
                    files1 = set(f.read().splitlines())

            get_build_metadata(m, config=config)
            create_post_scripts(m, config=config)
            create_entry_points(m.get_value('build/entry_points'), config=config)
            assert not exists(config.info_dir)
            files2 = prefix_files(prefix=config.build_prefix)

            post_process(sorted(files2 - files1),
                         prefix=config.build_prefix,
                         config=config,
                         preserve_egg_dir=bool(m.get_value('build/preserve_egg_dir')))

            # The post processing may have deleted some files (like easy-install.pth)
            files2 = prefix_files(prefix=config.build_prefix)
            if any(config.meta_dir in join(config.build_prefix, f) for f in
                    files2 - files1):
                meta_files = (tuple(f for f in files2 - files1 if config.meta_dir in
                        join(config.build_prefix, f)),)
                sys.exit(indent("""Error: Untracked file(s) %s found in conda-meta directory.
    This error usually comes from using conda in the build script.  Avoid doing this, as it
    can lead to packages that include their dependencies.""" % meta_files))
            post_build(m, sorted(files2 - files1),
                       prefix=config.build_prefix,
                       build_python=config.build_python,
                       croot=config.croot)
            create_info_files(m, sorted(files2 - files1), config=config,
                              prefix=config.build_prefix)
            if m.get_value('build/noarch_python'):
                import conda_build.noarch_python as noarch_python
                noarch_python.transform(m, sorted(files2 - files1), config.build_prefix)

            files3 = prefix_files(prefix=config.build_prefix)
            fix_permissions(files3 - files1, config.build_prefix)

            path = bldpkg_path(m, config)

            # lock the output directory while we build this file
            # create the tarball in a temporary directory to minimize lock time
            with TemporaryDirectory() as tmp:
                tmp_path = os.path.join(tmp, os.path.basename(path))
                t = tarfile.open(tmp_path, 'w:bz2')

                def order(f):
                    # we don't care about empty files so send them back via 100000
                    fsize = os.stat(join(config.build_prefix, f)).st_size or 100000
                    # info/* records will be False == 0, others will be 1.
                    info_order = int(os.path.dirname(f) != 'info')
                    return info_order, fsize

                # add files in order of a) in info directory, b) increasing size so
                # we can access small manifest or json files without decompressing
                # possible large binary or data files
                for f in sorted(files3 - files1, key=order):
                    t.add(join(config.build_prefix, f), f)
                t.close()

                # we're done building, perform some checks
                tarcheck.check_all(tmp_path)

                copy_into(tmp_path, path, config=config)
            update_index(config.bldpkgs_dir, config)

        else:
            print("STOPPING BUILD BEFORE POST:", m.dist())

    # returning true here says package is OK to test
    return True


def test(m, config, move_broken=True):
    '''
    Execute any test scripts for the given package.

    :param m: Package's metadata.
    :type m: Metadata
    '''

<<<<<<< HEAD
    if not os.path.isdir(config.build_folder):
        os.makedirs(config.build_folder)
    with filelock.SoftFileLock(join(config.build_folder, ".conda_lock"), timeout=config.timeout):
=======
    with Locked(root_dir):
>>>>>>> bf1b5b84

        # remove from package cache
        rm_pkgs_cache(m.dist())

        tmp_dir = config.test_dir
        if not isdir(tmp_dir):
            os.makedirs(tmp_dir)
        create_files(tmp_dir, m, config)
        # Make Perl or Python-specific test files
        if m.name().startswith('perl-'):
            pl_files = create_pl_files(tmp_dir, m)
            py_files = False
            lua_files = False
        else:
            py_files = create_py_files(tmp_dir, m)
            pl_files = False
            lua_files = False
        shell_files = create_shell_files(tmp_dir, m, config)
        if not (py_files or shell_files or pl_files or lua_files):
            print("Nothing to test for:", m.dist())
            return

        print("TEST START:", m.dist())

        get_build_metadata(m, config=config)
        specs = ['%s %s %s' % (m.name(), m.version(), m.build_id())]

        # add packages listed in the run environment and test/requires
        specs.extend(ms.spec for ms in m.ms_depends('run'))
        specs += m.get_value('test/requires', [])

        if py_files:
            # as the tests are run by python, ensure that python is installed.
            # (If they already provided python as a run or test requirement,
            #  this won't hurt anything.)
            specs += ['python %s*' % environ.get_py_ver(config)]
        if pl_files:
            # as the tests are run by perl, we need to specify it
            specs += ['perl %s*' % environ.get_perl_ver(config)]
        if lua_files:
            # not sure how this shakes out
            specs += ['lua %s*' % environ.get_lua_ver(config)]

        create_env(config.test_prefix, specs, config=config)

        env = dict(os.environ.copy())
        env.update(environ.get_dict(config=config, m=m, prefix=config.test_prefix))

        if not config.activate:
            # prepend bin (or Scripts) directory
            env = prepend_bin_path(env, config.test_prefix, prepend_prefix=True)

            if on_win:
                env['PATH'] = config.test_prefix + os.pathsep + env['PATH']

        for varname in 'CONDA_PY', 'CONDA_NPY', 'CONDA_PERL', 'CONDA_LUA':
            env[varname] = str(getattr(config, varname) or '')

        # Python 2 Windows requires that envs variables be string, not unicode
        env = {str(key): str(value) for key, value in env.items()}
        suffix = "bat" if on_win else "sh"
        test_script = join(tmp_dir, "conda_test_runner.{suffix}".format(suffix=suffix))

        with open(test_script, 'w') as tf:
            if config.activate:
                ext = ".bat" if on_win else ""
                tf.write("{source} activate{ext} {test_env} {squelch}\n".format(
                    source="call" if on_win else "source",
                    ext=ext,
                    test_env=config.test_prefix,
                    squelch=">nul 2>&1" if on_win else "&> /dev/null"))
                tf.write("if errorlevel 1 exit 1\n") if on_win else None
            if py_files:
                tf.write("{python} -s {test_file}\n".format(
                    python=config.test_python,
                    test_file=join(tmp_dir, 'run_test.py')))
                tf.write("if errorlevel 1 exit 1\n") if on_win else None

            if pl_files:
                tf.write("{perl} {test_file}\n".format(
                    python=config.test_perl,
                    test_file=join(tmp_dir, 'run_test.pl')))
                tf.write("if errorlevel 1 exit 1\n") if on_win else None

            if lua_files:
                tf.write("{lua} {test_file}\n".format(
                    python=config.test_perl,
                    test_file=join(tmp_dir, 'run_test.lua')))
                tf.write("if errorlevel 1 exit 1\n") if on_win else None

            if shell_files:
                test_file = join(tmp_dir, 'run_test.' + suffix)
                if on_win:
                    tf.write("call {test_file}\n".format(test_file=test_file))
                    tf.write("if errorlevel 1 exit 1\n")
                else:
                    # TODO: Run the test/commands here instead of in run_test.py
                    tf.write("{shell_path} -x -e {test_file}\n".format(shell_path=shell_path,
                                                                       test_file=test_file))
        if on_win:
            cmd = [env["COMSPEC"], "/d", "/c", test_script]
        else:
            cmd = [shell_path, '-x', '-e', test_script]
        try:
            subprocess.check_call(cmd, env=env, cwd=tmp_dir)
        except subprocess.CalledProcessError:
            tests_failed(m, move_broken=move_broken, broken_dir=config.broken_dir, config=config)

    print("TEST END:", m.dist())


def tests_failed(m, move_broken, broken_dir, config):
    '''
    Causes conda to exit if any of the given package's tests failed.

    :param m: Package's metadata
    :type m: Metadata
    '''
    if not isdir(broken_dir):
        os.makedirs(broken_dir)

    if move_broken:
        shutil.move(bldpkg_path(m, config), join(broken_dir, "%s.tar.bz2" % m.dist()))
    sys.exit("TESTS FAILED: " + m.dist())


def check_external(config):
    if sys.platform.startswith('linux'):
        patchelf = external.find_executable('patchelf')
        if patchelf is None:
            sys.exit("""\
Error:
    Did not find 'patchelf' in: %s
    'patchelf' is necessary for building conda packages on Linux with
    relocatable ELF libraries.  You can install patchelf using conda install
    patchelf.
""" % (os.pathsep.join(external.dir_paths)))


def build_tree(recipe_list, config, check=False, build_only=False, post=False, notest=False,
               need_source_download=True):

    to_build_recursive = []
    recipe_list = deque(recipe_list)

    already_built = set()
    while recipe_list:
        # This loop recursively builds dependencies if recipes exist
        if build_only:
            post = False
            notest = True
            config.anaconda_upload = False
        elif post:
            post = True
            notest = True
            config.anaconda_upload = False
        else:
            post = None

        recipe = recipe_list.popleft()
        recipe_parent_dir = os.path.dirname(recipe)
        to_build_recursive.append(os.path.basename(recipe))
        try:
            config.compute_build_id(os.path.basename(recipe), reset=True)
            metadata, need_source_download, need_reparse_in_env = render_recipe(recipe,
                                                                                config=config)
            with config:
                ok_to_test = build(metadata, post=post,
                                   need_source_download=need_source_download,
                                   config=config)
                if not notest and ok_to_test:
                    test(metadata, config=config)
        except (NoPackagesFound, Unsatisfiable) as e:
            error_str = str(e)
            # Typically if a conflict is with one of these
            # packages, the other package needs to be rebuilt
            # (e.g., a conflict with 'python 3.5*' and 'x' means
            # 'x' isn't build for Python 3.5 and needs to be
            # rebuilt).
            skip_names = ['python', 'r']
            add_recipes = []
            # add the failed one back in at the beginning - but its deps may come before it
            recipe_list.extendleft([recipe])
            for line in error_str.splitlines():
                if not line.startswith('  - '):
                    continue
                pkg = line.lstrip('  - ').split(' -> ')[-1]
                pkg = pkg.strip().split(' ')[0]
                if pkg in skip_names:
                    continue

                if pkg in to_build_recursive:
                    raise RuntimeError("Can't build {0} due to unsatisfiable dependencies:\n"
                                       .format(recipe) + error_str)

                recipe_glob = glob(os.path.join(recipe_parent_dir, pkg))
                if recipe_glob:
                    for recipe_dir in recipe_glob:
                        print(error_str)
                        print(("Missing dependency {0}, but found" +
                                " recipe directory, so building " +
                                "{0} first").format(pkg))
                        add_recipes.append(recipe_dir)
                else:
                    raise
            recipe_list.extendleft(add_recipes)

        # outputs message, or does upload, depending on value of args.anaconda_upload
        output_file = bldpkg_path(metadata, config=config)
        handle_anaconda_upload(output_file, config=config)

        already_built.add(output_file)


def handle_anaconda_upload(path, config):
    import subprocess
    from conda_build.os_utils.external import find_executable

    upload = False
    # this is the default, for no explicit argument.
    # remember that anaconda_upload takes defaults from condarc
    if config.anaconda_upload is None:
        pass
    # rc file has uploading explicitly turned off
    elif config.anaconda_upload is False:
        print("# Automatic uploading is disabled")
    else:
        upload = True

    if config.token or config.user:
        upload = True

    no_upload_message = """\
# If you want to upload this package to anaconda.org later, type:
#
# $ anaconda upload %s
#
# To have conda build upload to anaconda.org automatically, use
# $ conda config --set anaconda_upload yes
""" % path
    if not upload:
        print(no_upload_message)
        return

    anaconda = find_executable('anaconda')
    if anaconda is None:
        print(no_upload_message)
        sys.exit('''
Error: cannot locate anaconda command (required for upload)
# Try:
# $ conda install anaconda-client
''')
    print("Uploading to anaconda.org")
    cmd = [anaconda, ]

    if config.token:
        cmd.extend(['--token', config.token])
    cmd.append('upload')
    if config.user:
        cmd.extend(['--user', config.user])
    cmd.append(path)
    try:
        subprocess.call(cmd)
    except:
        print(no_upload_message)
        raise


def print_build_intermediate_warning(config):
    print("\n\n")
    print('#' * 84)
    print("Source and build intermediates have been left in " + config.croot + ".")
    build_folders = get_build_folders(config.croot)
    print("There are currently {num_builds} accumulated.".format(num_builds=len(build_folders)))
    print("To remove them, you can run the ```conda build purge``` command")


def clean_build(config, folders=None):
    if not folders:
        folders = get_build_folders(config.croot)
    for folder in folders:
        rm_rf(folder)


def is_package_built(metadata, config):
    for d in config.bldpkgs_dirs:
        if not os.path.isdir(d):
            os.makedirs(d)
        update_index(d, config)
    index = get_build_index(config=config, clear_cache=True)

    urls = [url_path(config.croot)] + cc.get_rc_urls() + cc.get_local_urls() + ['local', ]
    if config.channel_urls:
        urls.extend(config.channel_urls)

    # will be empty if none found, and evalute to False
    package_exists = [url for url in urls if url + '::' + metadata.pkg_fn() in index]
    return package_exists or metadata.pkg_fn() in index<|MERGE_RESOLUTION|>--- conflicted
+++ resolved
@@ -167,13 +167,8 @@
     return data
 
 
-<<<<<<< HEAD
 def get_run_dists(m, config):
-    prefix = join(cc.envs_dirs[0], '_run')
-=======
-def get_run_dists(m):
     prefix = join(envs_dirs[0], '_run')
->>>>>>> bf1b5b84
     rm_rf(prefix)
     create_env(prefix, [ms.spec for ms in m.ms_depends('run')], config=config)
     return sorted(linked(prefix))
@@ -558,41 +553,21 @@
             assert not need_source_download, "Source download failed.  Please investigate."
             print("BUILD START:", m.dist())
 
-<<<<<<< HEAD
         if need_reparse_in_env:
             reparse(m, config=config)
-=======
-    with Locked(root_dir):
-
-        # If --keep-old-work, then move the contents of source.WORK_DIR to a
-        # temporary directory for the duration of the build.
-        # The source unpacking procedure is too varied and complex
-        # to allow this to be written cleanly (see source.get_dir() for example)
-        if keep_old_work:
-            old_WORK_DIR = tempfile.mkdtemp()
-            old_sub_dirs = [name for name in os.listdir(source.WORK_DIR)
-                            if os.path.isdir(os.path.join(source.WORK_DIR, name))]
-            if len(old_sub_dirs):
-                print("Keeping old work directory backup: %s => %s"
-                    % (old_sub_dirs, old_WORK_DIR))
-                for old_sub in old_sub_dirs:
-                    shutil.move(os.path.join(source.WORK_DIR, old_sub), old_WORK_DIR)
-
-        if post in [False, None]:
-            print("Removing old build environment")
->>>>>>> bf1b5b84
-            print("BUILD START:", m.dist())
-
-            if m.name() in [i.rsplit('-', 2)[0] for i in linked(config.build_prefix)]:
-                print("%s is installed as a build dependency. Removing." %
-                    m.name())
-                index = get_build_index(config=config, clear_cache=False)
-                actions = plan.remove_actions(config.build_prefix, [m.name()], index=index)
-                assert not plan.nothing_to_do(actions), actions
-                plan.display_actions(actions, index)
-                plan.execute_actions(actions, index)
-
-            print("Package:", m.dist())
+
+        print("BUILD START:", m.dist())
+
+        if m.name() in [i.rsplit('-', 2)[0] for i in linked(config.build_prefix)]:
+            print("%s is installed as a build dependency. Removing." %
+                m.name())
+            index = get_build_index(config=config, clear_cache=False)
+            actions = plan.remove_actions(config.build_prefix, [m.name()], index=index)
+            assert not plan.nothing_to_do(actions), actions
+            plan.display_actions(actions, index)
+            plan.execute_actions(actions, index)
+
+        print("Package:", m.dist())
 
         with filelock.SoftFileLock(join(config.build_folder, ".conda_lock"),
                                    timeout=config.timeout):
@@ -746,14 +721,9 @@
     :type m: Metadata
     '''
 
-<<<<<<< HEAD
     if not os.path.isdir(config.build_folder):
         os.makedirs(config.build_folder)
     with filelock.SoftFileLock(join(config.build_folder, ".conda_lock"), timeout=config.timeout):
-=======
-    with Locked(root_dir):
->>>>>>> bf1b5b84
-
         # remove from package cache
         rm_pkgs_cache(m.dist())
 
