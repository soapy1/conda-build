--- conflicted
+++ resolved
@@ -571,11 +571,7 @@
         name = d['packagename']
 
         #Normalize the metadata values
-<<<<<<< HEAD
-        d = {k:unicodedata.normalize("NFKD", compat.text_type(v)).encode('ascii', 'ignore') for k, v in d.items()}
-=======
         d = {k:unicodedata.normalize("NFKD", compat.text_type(v)).encode('ascii', 'ignore').decode() for k, v in compat.iteritems(d)}
->>>>>>> d11893d6
 
         makedirs(join(output_dir, name))
         print("Writing recipe for %s" % package.lower())
