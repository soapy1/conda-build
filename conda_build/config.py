--- conflicted
+++ resolved
@@ -56,6 +56,7 @@
 Setting = namedtuple("ConfigSetting", "name, default")
 DEFAULTS = [Setting('activate', True),
             Setting('anaconda_upload', binstar_upload),
+            Setting('force_upload', True),
             Setting('channel_urls', []),
             Setting('dirty', False),
             Setting('include_recipe', True),
@@ -79,6 +80,7 @@
             Setting('_host_platform', None),
             Setting('_host_arch', None),
             Setting('filename_hashing', True),
+            Setting('keep_old_work', False),
 
             Setting('index', None),
 
@@ -172,55 +174,6 @@
             # set default value (not actually None)
             self._croot = getattr(self, '_croot', None)
 
-<<<<<<< HEAD
-=======
-        Setting = namedtuple("ConfigSetting", "name, default")
-        values = [Setting('activate', True),
-                  Setting('anaconda_upload', binstar_upload),
-                  Setting('force_upload', cc_conda_build.get('force_upload', True)),
-                  Setting('channel_urls', []),
-                  Setting('dirty', False),
-                  Setting('include_recipe', True),
-                  Setting('no_download_source', False),
-                  Setting('override_channels', False),
-                  Setting('skip_existing', False),
-                  Setting('token', None),
-                  Setting('user', None),
-                  Setting('verbose', False),
-                  Setting('debug', False),
-                  Setting('timeout', 90),
-                  Setting('arch', subdir.split('-')[-1]),
-                  Setting('platform', cc_platform),
-                  Setting('set_build_id', True),
-                  Setting('disable_pip', False),
-                  Setting('output_folder', None),
-                  Setting('prefix_length_fallback', True),
-                  Setting('_prefix_length', DEFAULT_PREFIX_LENGTH),
-                  Setting('long_test_prefix', False),
-                  Setting('locking', True),
-                  Setting('max_env_retry', 3),
-                  Setting('remove_work_dir', True),
-                  Setting('keep_old_work', False),
-
-                  # pypi upload settings (twine)
-                  Setting('password', None),
-                  Setting('sign', False),
-                  Setting('sign_with', 'gpg'),
-                  Setting('identity', None),
-                  Setting('config_file', None),
-                  Setting('repository', 'pypitest'),
-
-                  Setting('ignore_recipe_verify_scripts',
-                          cc_conda_build.get('ignore_recipe_verify_scripts', [])),
-                  Setting('ignore_package_verify_scripts',
-                          cc_conda_build.get('ignore_package_verify_scripts', [])),
-                  Setting('run_recipe_verify_scripts',
-                          cc_conda_build.get('run_package_verify_scripts', [])),
-                  Setting('run_package_verify_scripts',
-                          cc_conda_build.get('run_package_verify_scripts', [])),
-                  ]
-
->>>>>>> e8919127
         # handle known values better than unknown (allow defaults)
         for value in DEFAULTS:
             self._set_attribute_from_kwargs(kwargs, value.name, value.default)
@@ -618,19 +571,12 @@
         pass
 
     def __exit__(self, e_type, e_value, traceback):
-        if not getattr(self, 'dirty') and e_type is None:
-<<<<<<< HEAD
-            get_logger(__name__).info("--dirty flag not specified.  Removing build"
-                                      " folder after successful build/test.\n")
+        if not getattr(self, 'dirty') and e_type is None and not getattr(self, 'keep_old_work'):
+            get_logger(__name__).info("--dirty flag and --keep-old-work not specified."
+                                        "Removing build/test folder after successful build/test.\n")
             self.clean()
-=======
-            if not getattr(self, 'keep_old_work'):
-                logging.getLogger(__name__).info("--dirty flag and --keep-old-work not specified."
-                                        "Removing build/test folder after successful build/test.\n")
-                self.clean()
-            else:
-                self.clean(remove_folders=False)
->>>>>>> e8919127
+        else:
+            self.clean(remove_folders=False)
 
 
 def get_or_merge_config(config, variant=None, **kwargs):
