--- conflicted
+++ resolved
@@ -185,36 +185,8 @@
     return '\n'.join(msvc_env_lines) + '\n'
 
 
-<<<<<<< HEAD
-def kill_processes(process_names=["msbuild.exe"]):
-    # for things that uniform across both APIs
-    import psutil
-    # list of pids changed APIs from v1 to v2.
-    try:
-        # V1 API
-        from psutil import get_pid_list
-    except:
-        try:
-            # V2 API
-            from psutil import pids as get_pid_list
-        except:
-            raise ImportError("psutil failed to import.")
-    for n in get_pid_list():
-        try:
-            p = psutil.Process(n)
-            if p.name.lower() in (process_name.lower() for process_name in process_names):
-                print('Terminating:', p.name)
-                p.terminate()
-        except:
-            continue
-
-
 def build(m, bld_bat, config):
     env = environ.get_dict(config=config, m=m, dirty=config.dirty)
-=======
-def build(m, bld_bat, dirty=False, activate=True):
-    env = environ.get_dict(m, dirty=dirty)
->>>>>>> 944c8e71
 
     for name in 'BIN', 'INC', 'LIB':
         path = env['LIBRARY_' + name]
@@ -233,13 +205,8 @@
             fo.write("set INCLUDE={};%INCLUDE%\n".format(env["LIBRARY_INC"]))
             fo.write("set LIB={};%LIB%\n".format(env["LIBRARY_LIB"]))
             fo.write(msvc_env_cmd(bits=cc.bits, override=m.get_value('build/msvc_compiler', None)))
-<<<<<<< HEAD
             if config.activate:
-                fo.write("call activate {0}\n".format(config.build_prefix))
-=======
-            if activate:
-                fo.write("call activate.bat _build\n")
->>>>>>> 944c8e71
+                fo.write("call activate.bat {0}\n".format(config.build_prefix))
             fo.write("REM ===== end generated header =====\n")
             fo.write(data)
 
