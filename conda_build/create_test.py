--- conflicted
+++ resolved
@@ -14,36 +14,7 @@
 from conda_build import source
 
 
-<<<<<<< HEAD
-header = '''
-from __future__ import absolute_import, division, print_function
-
-import sys
-import subprocess
-from distutils.spawn import find_executable
-import shlex
-
-
-def call_args(string):
-    args = shlex.split(string)
-    arg0 = args[0]
-    args[0] = find_executable(arg0)
-    if not args[0]:
-        sys.exit("Command not found: '%s'" % arg0)
-
-    try:
-        subprocess.check_call(args)
-    except subprocess.CalledProcessError:
-        sys.exit('Error: command failed: %s' % ' '.join(args))
-
-# --- end header
-'''
-
-
 def create_files(m):
-=======
-def create_files(dir_path, m, config):
->>>>>>> 4c7411f9
     """
     Create the test files for pkg in the directory given.  The resulting
     test files are configuration (i.e. platform, architecture, Python and
@@ -133,10 +104,6 @@
     if os.path.isfile(test_file):
         with open(out_file, 'w') as fo:
             fo.write("%s tests for %s (this is a generated file)\n" % (comment_char, m.dist()))
-<<<<<<< HEAD
-            # fo.write(header + '\n')
-=======
->>>>>>> 4c7411f9
             fo.write("print('===== testing package: %s =====')\n" % m.dist())
 
             try:
@@ -152,18 +119,8 @@
     return (out_file, os.path.isfile(test_file) and os.path.basename(test_file) != 'no-file')
 
 
-<<<<<<< HEAD
 def create_py_files(m):
     tf, tf_exists = _create_test_files(m, '.py')
-    imports = ensure_list(m.get_value('test/imports', []))
-    for import_item in imports:
-        if (hasattr(import_item, 'keys') and 'lang' in import_item and
-                import_item['lang'] == 'python'):
-            imports = import_item['imports']
-            break
-=======
-def create_py_files(dir_path, m):
-    tf, tf_exists = _create_test_files(dir_path, m, '.py')
 
     # Ways in which we can mark imports as none python imports
     # 1. preface package name with r-, lua- or perl-
@@ -186,7 +143,6 @@
         imports = ensure_list(m.get_value('test/imports', []))
         imports = [item for item in imports if (not hasattr(item, 'keys') or
                                                 'lang' in item and item['lang'] == 'python')]
->>>>>>> 4c7411f9
     if imports:
         with open(tf, 'a+') as fo:
             for name in imports:
