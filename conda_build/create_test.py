'''
Module to handle generating test files.
'''

from __future__ import absolute_import, division, print_function

import glob
import logging
import os
from os.path import join, exists, isdir
import sys

from conda_build.utils import copy_into, get_ext_files, on_win, ensure_list, rm_rf
from conda_build import source


def create_files(m):
    """
    Create the test files for pkg in the directory given.  The resulting
    test files are configuration (i.e. platform, architecture, Python and
    numpy version, ...) independent.
    Return False, if the package has no tests (for any configuration), and
    True if it has.
    """
    has_files = False
    rm_rf(m.config.test_dir)
    for fn in ensure_list(m.get_value('test/files', [])):
        has_files = True
        path = join(m.path, fn)
<<<<<<< HEAD
        copy_into(path, join(m.config.test_dir, fn), m.config.timeout, locking=m.config.locking,
                  clobber=True)
=======
        # disable locking to avoid locking a temporary directory (the extracted test folder)
        copy_into(path, join(dir_path, fn), config.timeout, locking=False)
>>>>>>> 903e9c4e
    # need to re-download source in order to do tests
    if m.get_value('test/source_files') and not isdir(m.config.work_dir):
        source.provide(m)
    for pattern in ensure_list(m.get_value('test/source_files', [])):
        if on_win and '\\' in pattern:
            raise RuntimeError("test/source_files paths must use / "
                                "as the path delimiter on Windows")
        has_files = True
        files = glob.glob(join(m.config.work_dir, pattern))
        if not files:
            raise RuntimeError("Did not find any source_files for test with pattern %s", pattern)
        for f in files:
            try:
<<<<<<< HEAD
                copy_into(f, f.replace(m.config.work_dir, m.config.test_dir), m.config.timeout,
                        locking=m.config.locking)
=======
                # disable locking to avoid locking a temporary directory (the extracted test folder)
                copy_into(f, f.replace(config.work_dir, config.test_dir), config.timeout,
                          locking=False)
>>>>>>> 903e9c4e
            except OSError as e:
                log = logging.getLogger(__name__)
                log.warn("Failed to copy {0} into test files.  Error was: {1}".format(f, str(e)))
        for ext in '.pyc', '.pyo':
            for f in get_ext_files(m.config.test_dir, ext):
                os.remove(f)
    return has_files


def create_shell_files(m):
    has_tests = False
    ext = '.bat' if sys.platform == 'win32' else '.sh'
    name = 'no-file'

    # the way this works is that each output needs to explicitly define a test script to run.
    #   They do not automatically pick up run_test.*, but can be pointed at that explicitly.
    for out in m.meta.get('outputs', []):
        if m.name() == out.get('name'):
            out_test_script = out.get('test', {}).get('script', 'no-file')
            if os.path.splitext(out_test_script)[1].lower() == ext:
                name = out_test_script
                break
    else:
        name = "run_test{}".format(ext)

    if exists(join(m.path, name)):
<<<<<<< HEAD
        copy_into(join(m.path, name), m.config.test_dir, m.config.timeout, locking=m.config.locking)
=======
        # disable locking to avoid locking a temporary directory (the extracted test folder)
        copy_into(join(m.path, name), dir_path, config.timeout, locking=False)
>>>>>>> 903e9c4e
        has_tests = True

    commands = ensure_list(m.get_value('test/commands', []))
    if commands:
        with open(join(m.config.test_dir, name), 'a') as f:
            f.write('\n\n')
            for cmd in commands:
                f.write(cmd)
                f.write('\n')
                if sys.platform == 'win32':
                    f.write("if errorlevel 1 exit 1\n")
                has_tests = True

    return has_tests


def _create_test_files(m, ext, comment_char='# '):
    # the way this works is that each output needs to explicitly define a test script to run
    #   They do not automatically pick up run_test.*, but can be pointed at that explicitly.
    name = 'run_test' + ext
    for out in m.meta.get('outputs', []):
        if m.name() == out.get('name'):
            out_test_script = out.get('test', {}).get('script', 'no-file')
            if out_test_script.endswith(ext):
                name = out_test_script
                break

    test_file = os.path.join(m.path, name)
    out_file = join(m.config.test_dir, 'run_test' + ext)

    if os.path.isfile(test_file):
        with open(out_file, 'w') as fo:
            fo.write("%s tests for %s (this is a generated file)\n" % (comment_char, m.dist()))
            fo.write("print('===== testing package: %s =====')\n" % m.dist())

            try:
                with open(test_file) as fi:
                    fo.write("print('running {0}')\n".format(name))
                    fo.write("{0} --- {1} (begin) ---\n".format(comment_char, name))
                    fo.write(fi.read())
                    fo.write("{0} --- {1} (end) ---\n".format(comment_char, name))
            except AttributeError:
                fo.write("# tests were not packaged with this module, and cannot be run\n")
            fo.write("\nprint('===== %s OK =====')\n" % m.dist())

    return (out_file, os.path.isfile(test_file) and os.path.basename(test_file) != 'no-file')


def create_py_files(m):
    tf, tf_exists = _create_test_files(m, '.py')

    # Ways in which we can mark imports as none python imports
    # 1. preface package name with r-, lua- or perl-
    # 2. use list of dicts for test/imports, and have lang set in those dicts
    pkg_name = m.name()
    likely_r_pkg = pkg_name.startswith('r-')
    likely_lua_pkg = pkg_name.startswith('lua-')
    likely_perl_pkg = pkg_name.startswith('perl-')
    likely_non_python_pkg = likely_r_pkg or likely_lua_pkg or likely_perl_pkg

    if likely_non_python_pkg:
        imports = []
        for import_item in ensure_list(m.get_value('test/imports', [])):
            # add any imports specifically marked as python
            if (hasattr(import_item, 'keys') and 'lang' in import_item and
                    import_item['lang'] == 'python'):
                imports.extend(import_item['imports'])
    else:
        imports = ensure_list(m.get_value('test/imports', []))
        imports = [item for item in imports if (not hasattr(item, 'keys') or
                                                'lang' in item and item['lang'] == 'python')]
    if imports:
        with open(tf, 'a+') as fo:
            for name in imports:
                fo.write('print("import: %r")\n' % name)
                fo.write('import %s\n' % name)
                fo.write('\n')
    return tf if (tf_exists or imports) else False


def create_r_files(m):
    tf, tf_exists = _create_test_files(m, '.r')

    imports = None
    # two ways we can enable R import tests:
    # 1. preface package name with r- and just list imports in test/imports
    # 2. use list of dicts for test/imports, and have lang: 'r' set in one of those dicts
    if m.name().startswith('r-'):
        imports = ensure_list(m.get_value('test/imports', []))
    else:
        for import_item in ensure_list(m.get_value('test/imports', [])):
            if (hasattr(import_item, 'keys') and 'lang' in import_item and
                    import_item['lang'] == 'r'):
                imports = import_item['imports']
                break
    if imports:
        with open(tf, 'a+') as fo:
            for name in imports:
                fo.write('print("library(%r)")\n' % name)
                fo.write('library(%s)\n' % name)
                fo.write('\n')
    return tf if (tf_exists or imports) else False


def create_pl_files(m):
    tf, tf_exists = _create_test_files(m, '.pl')
    imports = None
    if m.name().startswith('perl-'):
        imports = ensure_list(m.get_value('test/imports', []))
    else:
        for import_item in ensure_list(m.get_value('test/imports', [])):
            if (hasattr(import_item, 'keys') and 'lang' in import_item and
                    import_item['lang'] == 'perl'):
                imports = import_item['imports']
                break
    if tf or imports:
        with open(tf, 'a+') as fo:
            print(r'my $expected_version = "%s";' % m.version().rstrip('0'),
                    file=fo)
            if imports:
                for name in imports:
                    print(r'print("import: %s\n");' % name, file=fo)
                    print('use %s;\n' % name, file=fo)
                    # Don't try to print version for complex imports
                    if ' ' not in name:
                        print(("if (defined {0}->VERSION) {{\n" +
                                "\tmy $given_version = {0}->VERSION;\n" +
                                "\t$given_version =~ s/0+$//;\n" +
                                "\tdie('Expected version ' . $expected_version . ' but" +
                                " found ' . $given_version) unless ($expected_version " +
                                "eq $given_version);\n" +
                                "\tprint('\tusing version ' . {0}->VERSION . '\n');\n" +
                                "\n}}").format(name), file=fo)
    return tf if (tf_exists or imports) else False


def create_lua_files(m):
    tf, tf_exists = _create_test_files(m, '.lua')
    imports = None
    if m.name().startswith('lua-'):
        imports = ensure_list(m.get_value('test/imports', []))
    else:
        for import_item in ensure_list(m.get_value('test/imports', [])):
            if (hasattr(import_item, 'keys') and 'lang' in import_item and
                    import_item['lang'] == 'lua'):
                imports = import_item['imports']
                break
    if imports:
        with open(tf, 'a+') as fo:
            for name in imports:
                print(r'print("require \"%s\"\n");' % name, file=fo)
                print('require "%s"\n' % name, file=fo)
    return tf if (tf_exists or imports) else False<|MERGE_RESOLUTION|>--- conflicted
+++ resolved
@@ -27,13 +27,9 @@
     for fn in ensure_list(m.get_value('test/files', [])):
         has_files = True
         path = join(m.path, fn)
-<<<<<<< HEAD
-        copy_into(path, join(m.config.test_dir, fn), m.config.timeout, locking=m.config.locking,
+        # disable locking to avoid locking a temporary directory (the extracted test folder)
+        copy_into(path, join(m.config.test_dir, fn), m.config.timeout, locking=False,
                   clobber=True)
-=======
-        # disable locking to avoid locking a temporary directory (the extracted test folder)
-        copy_into(path, join(dir_path, fn), config.timeout, locking=False)
->>>>>>> 903e9c4e
     # need to re-download source in order to do tests
     if m.get_value('test/source_files') and not isdir(m.config.work_dir):
         source.provide(m)
@@ -47,14 +43,9 @@
             raise RuntimeError("Did not find any source_files for test with pattern %s", pattern)
         for f in files:
             try:
-<<<<<<< HEAD
+                # disable locking to avoid locking a temporary directory (the extracted test folder)
                 copy_into(f, f.replace(m.config.work_dir, m.config.test_dir), m.config.timeout,
-                        locking=m.config.locking)
-=======
-                # disable locking to avoid locking a temporary directory (the extracted test folder)
-                copy_into(f, f.replace(config.work_dir, config.test_dir), config.timeout,
                           locking=False)
->>>>>>> 903e9c4e
             except OSError as e:
                 log = logging.getLogger(__name__)
                 log.warn("Failed to copy {0} into test files.  Error was: {1}".format(f, str(e)))
@@ -81,12 +72,8 @@
         name = "run_test{}".format(ext)
 
     if exists(join(m.path, name)):
-<<<<<<< HEAD
-        copy_into(join(m.path, name), m.config.test_dir, m.config.timeout, locking=m.config.locking)
-=======
         # disable locking to avoid locking a temporary directory (the extracted test folder)
-        copy_into(join(m.path, name), dir_path, config.timeout, locking=False)
->>>>>>> 903e9c4e
+        copy_into(join(m.path, name), m.config.test_dir, m.config.timeout, locking=False)
         has_tests = True
 
     commands = ensure_list(m.get_value('test/commands', []))
