--- conflicted
+++ resolved
@@ -919,7 +919,6 @@
     return LooseVersion(conda_version) >= LooseVersion('4.3')
 
 
-<<<<<<< HEAD
 def _increment(version):
     try:
         last_version = str(int(version) + 1)
@@ -1128,7 +1127,8 @@
             return mmap.mmap(fileno, length, flags=flags, prot=prot, access=access, offset=offset)
         else:
             return mmap.mmap(fileno, length, flags=flags, prot=prot)
-=======
+
+
 def remove_pycache_from_scripts(build_prefix):
     """Remove pip created pycache directory from bin or Scripts."""
     if on_win:
@@ -1142,5 +1142,4 @@
             shutil.rmtree(entry_path)
 
         elif os.path.isfile(entry_path) and entry_path.endswith('.pyc'):
-            os.remove(entry_path)
->>>>>>> e8919127
+            os.remove(entry_path)