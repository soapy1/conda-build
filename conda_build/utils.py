from __future__ import absolute_import, division, print_function

from distutils.dir_util import copy_tree
import fnmatch
from locale import getpreferredencoding
import logging
import os
import sys
import shutil
import tarfile
import tempfile
import zipfile
import subprocess
import operator
from os.path import dirname, getmtime, getsize, isdir, join, isfile, abspath
from collections import defaultdict
from distutils.dir_util import copy_tree

from conda.utils import md5_file, unix_path_to_win
from conda.compat import PY3, iteritems

if PY3:
    import urllib.parse as urlparse
    import urllib.request as urllib
else:
    import urlparse
    import urllib

from conda_build.os_utils import external

log = logging.getLogger(__file__)

# elsewhere, kept here for reduced duplication.  NOQA because it is not used in this file.
if sys.platform == 'win32':
    from conda.install import move_to_trash as rm_rf  # NOQA
else:
    from conda.install import rm_rf  # NOQA


def get_recipe_abspath(recipe):
    """resolve recipe dir as absolute path.  If recipe is a tarball rather than a folder,
    extract it and return the extracted directory.

    Returns the absolute path, and a boolean flag that is true if a tarball has been extracted
    and needs cleanup.
    """
    # Don't use byte literals for paths in Python 2
    if not PY3:
        recipe = recipe.decode(getpreferredencoding() or 'utf-8')
    if isfile(recipe):
        if recipe.endswith(('.tar', '.tar.gz', '.tgz', '.tar.bz2')):
            recipe_dir = tempfile.mkdtemp()
            t = tarfile.open(recipe, 'r:*')
            t.extractall(path=recipe_dir)
            t.close()
            need_cleanup = True
        else:
            print("Ignoring non-recipe: %s" % recipe)
            return (None, None)
    else:
        recipe_dir = abspath(recipe)
        need_cleanup = False
    return recipe_dir, need_cleanup


def find_recipe(path):
    """recurse through a folder, locating meta.yaml.  Raises error if more than one is found.

    Returns folder containing meta.yaml, to be built.

    If we have a base level meta.yaml and other supplemental ones, use that first"""
    results = rec_glob(path, ["meta.yaml", "conda.yaml"])
    if len(results) > 1:
        base_recipe = os.path.join(path, "meta.yaml")
        if base_recipe in results:
            return os.path.dirname(base_recipe)
        else:
            raise IOError("More than one meta.yaml files found in %s" % path)
    elif not results:
        raise IOError("No meta.yaml files found in %s" % path)
    return os.path.dirname(results[0])


def copy_into(src, dst, symlinks=False):
    "Copy all the files and directories in src to the directory dst"

    if isdir(src):
            merge_tree(src, dst, symlinks)
    else:
        tocopy = [src]
        for afile in tocopy:
            srcname = os.path.join(src, afile)
            dstname = os.path.join(dst, afile)

        try:
            shutil.copy2(srcname, dstname)
        except shutil.Error:
            log.debug("skipping {0} - already exists in {1}".format(srcname, dstname))


def merge_tree(src, dst, symlinks=False):
    """
    Merge src into dst recursively by copying all files from src into dst.
    Return a list of all files copied.

    Like copy_tree(src, dst), but raises an error if merging the two trees
    would overwrite any files.
    """
    new_files = copy_tree(src, dst, preserve_symlinks=symlinks, dry_run=True)
    existing = [f for f in new_files if isfile(f)]

    if existing:
        raise IOError("Can't merge {0} into {1}: file exists: "
                      "{2}".format(src, dst, existing[0]))

    return copy_tree(src, dst, preserve_symlinks=symlinks)


def relative(f, d='lib'):
    assert not f.startswith('/'), f
    assert not d.startswith('/'), d
    d = d.strip('/').split('/')
    if d == ['.']:
        d = []
    f = dirname(f).split('/')
    if f == ['']:
        f = []
    while d and f and d[0] == f[0]:
        d.pop(0)
        f.pop(0)
    return '/'.join(((['..'] * len(f)) if f else ['.']) + d)


def _check_call(args, **kwargs):
    try:
        subprocess.check_call(args, **kwargs)
    except subprocess.CalledProcessError:
        sys.exit('Command failed: %s' % ' '.join(args))


def tar_xf(tarball, dir_path, mode='r:*'):
    if tarball.lower().endswith('.tar.z'):
        uncompress = external.find_executable('uncompress')
        if not uncompress:
            uncompress = external.find_executable('gunzip')
        if not uncompress:
            sys.exit("""\
uncompress (or gunzip) is required to unarchive .z source files.
""")
        subprocess.check_call([uncompress, '-f', tarball])
        tarball = tarball[:-2]
    if not PY3 and tarball.endswith('.tar.xz'):
        unxz = external.find_executable('unxz')
        if not unxz:
            sys.exit("""\
unxz is required to unarchive .xz source files.
""")

        subprocess.check_call([unxz, '-f', '-k', tarball])
        tarball = tarball[:-3]
    t = tarfile.open(tarball, mode)
    t.extractall(path=dir_path)
    t.close()


def unzip(zip_path, dir_path):
    z = zipfile.ZipFile(zip_path)
    for name in z.namelist():
        if name.endswith('/'):
            continue
        path = join(dir_path, *name.split('/'))
        dp = dirname(path)
        if not isdir(dp):
            os.makedirs(dp)
        with open(path, 'wb') as fo:
            fo.write(z.read(name))
    z.close()


def file_info(path):
    return {'size': getsize(path),
            'md5': md5_file(path),
            'mtime': getmtime(path)}

# Taken from toolz


def groupby(key, seq):
    """ Group a collection by a key function
    >>> names = ['Alice', 'Bob', 'Charlie', 'Dan', 'Edith', 'Frank']
    >>> groupby(len, names)  # doctest: +SKIP
    {3: ['Bob', 'Dan'], 5: ['Alice', 'Edith', 'Frank'], 7: ['Charlie']}
    >>> iseven = lambda x: x % 2 == 0
    >>> groupby(iseven, [1, 2, 3, 4, 5, 6, 7, 8])  # doctest: +SKIP
    {False: [1, 3, 5, 7], True: [2, 4, 6, 8]}
    Non-callable keys imply grouping on a member.
    >>> groupby('gender', [{'name': 'Alice', 'gender': 'F'},
    ...                    {'name': 'Bob', 'gender': 'M'},
    ...                    {'name': 'Charlie', 'gender': 'M'}]) # doctest:+SKIP
    {'F': [{'gender': 'F', 'name': 'Alice'}],
     'M': [{'gender': 'M', 'name': 'Bob'},
           {'gender': 'M', 'name': 'Charlie'}]}
    See Also:
        countby
    """
    if not callable(key):
        key = getter(key)
    d = defaultdict(lambda: [].append)
    for item in seq:
        d[key(item)](item)
    rv = {}
    for k, v in iteritems(d):
        rv[k] = v.__self__
    return rv


def getter(index):
    if isinstance(index, list):
        if len(index) == 1:
            index = index[0]
            return lambda x: (x[index],)
        elif index:
            return operator.itemgetter(*index)
        else:
            return lambda x: ()
    else:
        return operator.itemgetter(index)


def comma_join(items):
    """
    Like ', '.join(items) but with and

    Examples:

    >>> comma_join(['a'])
    'a'
    >>> comma_join(['a', 'b'])
    'a and b'
    >>> comma_join(['a', 'b', 'c])
    'a, b, and c'
    """
    return ' and '.join(items) if len(items) <= 2 else ', '.join(items[:-1]) + ', and ' + items[-1]


def safe_print_unicode(*args, **kwargs):
    """
    prints unicode strings to stdout using configurable `errors` handler for
    encoding errors

    :param args: unicode strings to print to stdout
    :param sep: separator (defaults to ' ')
    :param end: ending character (defaults to '\n')
    :param errors: error handler for encoding errors (defaults to 'replace')
    """
    sep = kwargs.pop('sep', u' ')
    end = kwargs.pop('end', u'\n')
    errors = kwargs.pop('errors', 'replace')
    if PY3:
        func = sys.stdout.buffer.write
    else:
        func = sys.stdout.write
    line = sep.join(args) + end
    encoding = sys.stdout.encoding or 'utf8'
    func(line.encode(encoding, errors))


def rec_glob(path, patterns):
    result = []
    for d_f in os.walk(path):
        m = []
        for pattern in patterns:
            m.extend(fnmatch.filter(d_f[2], pattern))
        if m:
            result.extend([os.path.join(d_f[0], f) for f in m])
    return result


def convert_unix_path_to_win(path):
    if external.find_executable('cygpath'):
        cmd = "cygpath -w {0}".format(path)
        if PY3:
            path = subprocess.getoutput(cmd)
        else:
            path = subprocess.check_output(cmd.split()).rstrip().rstrip("\\")

    else:
        path = unix_path_to_win(path)
    return path


<<<<<<< HEAD
# Used for translating local paths into url (file://) paths
#   http://stackoverflow.com/a/14298190/1170370
def path2url(path):
    return urlparse.urljoin('file:', urllib.pathname2url(path))
=======
def get_site_packages(prefix):
    if sys.platform == 'win32':
        sp = os.path.join(prefix, 'Lib', 'site-packages')
    else:
        sp = os.path.join(prefix, 'lib', 'python%s' % sys.version[:3], 'site-packages')
    return sp
>>>>>>> f7a6a568
<|MERGE_RESOLUTION|>--- conflicted
+++ resolved
@@ -1,23 +1,24 @@
 from __future__ import absolute_import, division, print_function
 
+from collections import defaultdict
 from distutils.dir_util import copy_tree
 import fnmatch
 from locale import getpreferredencoding
 import logging
+import operator
 import os
+from os.path import dirname, getmtime, getsize, isdir, join, isfile, abspath
 import sys
 import shutil
 import tarfile
 import tempfile
 import zipfile
 import subprocess
-import operator
-from os.path import dirname, getmtime, getsize, isdir, join, isfile, abspath
-from collections import defaultdict
-from distutils.dir_util import copy_tree
 
 from conda.utils import md5_file, unix_path_to_win
 from conda.compat import PY3, iteritems
+
+from conda_build.os_utils import external
 
 if PY3:
     import urllib.parse as urlparse
@@ -26,7 +27,6 @@
     import urlparse
     import urllib
 
-from conda_build.os_utils import external
 
 log = logging.getLogger(__file__)
 
@@ -289,16 +289,15 @@
     return path
 
 
-<<<<<<< HEAD
 # Used for translating local paths into url (file://) paths
 #   http://stackoverflow.com/a/14298190/1170370
 def path2url(path):
     return urlparse.urljoin('file:', urllib.pathname2url(path))
-=======
+
+
 def get_site_packages(prefix):
     if sys.platform == 'win32':
         sp = os.path.join(prefix, 'Lib', 'site-packages')
     else:
         sp = os.path.join(prefix, 'lib', 'python%s' % sys.version[:3], 'site-packages')
-    return sp
->>>>>>> f7a6a568
+    return sp