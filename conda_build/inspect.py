--- conflicted
+++ resolved
@@ -15,14 +15,9 @@
 import sys
 import tempfile
 
-<<<<<<< HEAD
-from .conda_interface import (iteritems, specs_from_args, plan, is_linked, linked_data, linked,
+from .conda_interface import (iteritems, specs_from_args, is_linked, linked_data, linked,
                               get_index, which_prefix)
-=======
-from .conda_interface import (iteritems, specs_from_args, is_linked, linked_data, linked,
-                              get_index)
 from .conda_interface import display_actions, install_actions
->>>>>>> 21599673
 
 
 from conda_build.os_utils.ldd import get_linkages, get_package_obj_files, get_untracked_obj_files
