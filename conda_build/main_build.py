--- conflicted
+++ resolved
@@ -131,7 +131,7 @@
     p.add_argument(
         "--no-activate",
         action="store_false",
-        help="do not display progress bar",
+        help="do not activate the build and test envs; just prepend to PATH",
         dest='activate',
     )
 
@@ -145,23 +145,6 @@
 def output_action(metadata):
     print(bldpkg_path(metadata))
 
-<<<<<<< HEAD
-=======
-    upload = False
-    if args.token or args.user:
-        args.yes = True
-        upload = True
-    # this is the default, for no explicit argument.
-    # remember that args.binstar_upload takes defaults from condarc
-    elif args.binstar_upload is None:
-        args.yes = False
-        args.dry_run = False
-    # rc file has uploading explicitly turned off
-    elif args.binstar_upload is False:
-        print("# Automatic uploading is disabled")
-    else:
-        upload = True
->>>>>>> 8b14aa71
 
 def source_action(metadata):
     source.provide(metadata.path, metadata.get_section('source'))
@@ -175,22 +158,6 @@
 def check_action(metadata):
     return api.check(metadata.path)
 
-<<<<<<< HEAD
-=======
-def execute(args, parser):
-    import sys
-    import shutil
-    import tarfile
-    import tempfile
-    from os import makedirs
-    from os.path import abspath, isdir, isfile
-
-    import conda.config as cc
-
-    import conda_build.build as build
-    import conda_build.source as source
-    from conda_build.config import config
->>>>>>> 8b14aa71
 
 def execute(args, parser):
     build.check_external()
@@ -216,7 +183,6 @@
 
     set_language_env_vars(args, parser, execute=execute)
 
-<<<<<<< HEAD
     action = None
     if args.output:
         action = output_action
@@ -249,150 +215,6 @@
                    skip_existing=args.skip_existing, keep_old_work=args.keep_old_work,
                    include_recipe=args.include_recipe, already_built=None,
                    token=args.token, user=args.user, dirty=args.dirty)
-=======
-    if args.skip_existing:
-        for d in config.bldpkgs_dirs:
-            if not isdir(d):
-                makedirs(d)
-            update_index(d)
-        arg_channels = ['local']
-        if args.channel:
-            arg_channels.extend(args.channel)
-        index = build.get_build_index(clear_cache=True,
-                                      arg_channels=arg_channels)
-
-    already_built = set()
-    to_build_recursive = []
-    recipes = deque(args.recipe)
-    while recipes:
-        arg = recipes.popleft()
-        try_again = False
-        # Don't use byte literals for paths in Python 2
-        if not PY3:
-            arg = arg.decode(getpreferredencoding() or 'utf-8')
-        if isfile(arg):
-            if arg.endswith(('.tar', '.tar.gz', '.tgz', '.tar.bz2')):
-                recipe_dir = tempfile.mkdtemp()
-                t = tarfile.open(arg, 'r:*')
-                t.extractall(path=recipe_dir)
-                t.close()
-                need_cleanup = True
-            else:
-                print("Ignoring non-recipe: %s" % arg)
-                continue
-        else:
-            recipe_dir = abspath(arg)
-            need_cleanup = False
-
-        # recurse looking for meta.yaml that is potentially not in immediate folder
-        recipe_dir = find_recipe(recipe_dir)
-        if not isdir(recipe_dir):
-            sys.exit("Error: no such directory: %s" % recipe_dir)
-
-        # this fully renders any jinja templating, throwing an error if any data is missing
-        m, need_source_download = render_recipe(recipe_dir, no_download_source=False,
-                                                verbose=False, dirty=args.dirty)
-        if m.get_value('build/noarch_python'):
-            config.noarch = True
-
-        if args.check and len(args.recipe) > 1:
-            print(m.path)
-        m.check_fields()
-        if args.check:
-            continue
-        if m.skip():
-            print("Skipped: The %s recipe defines build/skip for this "
-                    "configuration." % m.dist())
-            continue
-        if args.skip_existing:
-            urls = cc.get_rc_urls() + cc.get_local_urls() + ['local', ]
-            if args.channel:
-                urls.extend(args.channel)
-
-            # will be empty if none found, and evalute to False
-            package_exists = [url for url in urls if url + '::' + m.pkg_fn() in index]
-            if (package_exists or m.pkg_fn() in index or m.pkg_fn() in already_built):
-                print(m.dist(), "is already built in {0}, skipping.".format(package_exists))
-                continue
-        if args.output:
-            print(bldpkg_path(m))
-            continue
-        elif args.test:
-            build.test(m, move_broken=False)
-        elif args.source and need_source_download:
-            source.provide(m.path, m.get_section('source'), verbose=build.verbose)
-            print('Source tree in:', source.get_dir())
-        else:
-            # This loop recursively builds dependencies if recipes exist
-            if args.build_only:
-                post = False
-                args.notest = True
-                args.binstar_upload = False
-            elif args.post:
-                post = True
-                args.notest = True
-                args.binstar_upload = False
-            else:
-                post = None
-            try:
-                build.build(m, post=post,
-                            include_recipe=args.include_recipe,
-                            keep_old_work=args.keep_old_work,
-                            need_source_download=need_source_download,
-                            dirty=args.dirty, activate=args.activate)
-            except (NoPackagesFound, Unsatisfiable) as e:
-                error_str = str(e)
-                # Typically if a conflict is with one of these
-                # packages, the other package needs to be rebuilt
-                # (e.g., a conflict with 'python 3.5*' and 'x' means
-                # 'x' isn't build for Python 3.5 and needs to be
-                # rebuilt).
-                skip_names = ['python', 'r']
-                add_recipes = []
-                for line in error_str.splitlines():
-                    if not line.startswith('  - '):
-                        continue
-                    pkg = line.lstrip('  - ').split(' -> ')[-1]
-                    pkg = pkg.strip().split(' ')[0]
-                    if pkg in skip_names:
-                        sys.stderr.write("Warning: package conflict - you may have unresolved "
-                                         "dependencies. Try to conda install each of your "
-                                         "dependencies to figure out which has unresolved "
-                                         "dependencies.")
-                        continue
-                    recipe_glob = glob(pkg + '-[v0-9][0-9.]*')
-                    if os.path.exists(pkg):
-                        recipe_glob.append(pkg)
-                    if recipe_glob:
-                        try_again = True
-                        for recipe_dir in recipe_glob:
-                            if pkg in to_build_recursive:
-                                sys.exit(str(e))
-                            print(error_str)
-                            print(("Missing dependency {0}, but found" +
-                                    " recipe directory, so building " +
-                                    "{0} first").format(pkg))
-                            add_recipes.append(recipe_dir)
-                            to_build_recursive.append(pkg)
-                    else:
-                        raise
-                recipes.appendleft(arg)
-                recipes.extendleft(reversed(add_recipes))
-
-            if try_again:
-                continue
-
-            if not args.notest:
-                build.test(m, activate=args.activate)
-
-        if need_cleanup:
-            shutil.rmtree(recipe_dir)
-
-        # outputs message, or does upload, depending on value of args.binstar_upload
-        handle_binstar_upload(build.bldpkg_path(m), args)
-
-        already_built.add(m.pkg_fn())
->>>>>>> 8b14aa71
 
 
 def args_func(args, p):
