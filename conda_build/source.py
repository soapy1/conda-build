from __future__ import absolute_import, division, print_function

import locale
import logging
import os
import re
<<<<<<< HEAD
import sys
from os.path import join, isdir, isfile, abspath, expanduser, basename, exists
from subprocess import check_call, Popen, PIPE, check_output, CalledProcessError
=======
import os
from os.path import join, isdir, isfile, abspath, expanduser, basename
from shutil import copytree, copy2
from subprocess import check_call, Popen, PIPE, check_output, CalledProcessError
import sys
>>>>>>> 82a9f149
import time

from .conda_interface import download, TemporaryDirectory
from .conda_interface import hashsum_file

from conda_build.os_utils import external
from conda_build.utils import tar_xf, unzip, safe_print_unicode, copy_into, on_win

<<<<<<< HEAD
if on_win:
    from conda_build.utils import convert_win_path_to_unix
=======
if sys.version_info[0] == 3:
    from urllib.parse import urljoin
else:
    from urlparse import urljoin

SRC_CACHE = join(config.croot, 'src_cache')
GIT_CACHE = join(config.croot, 'git_cache')
HG_CACHE = join(config.croot, 'hg_cache')
SVN_CACHE = join(config.croot, 'svn_cache')
WORK_DIR = join(config.croot, 'work')
git_submod_re = re.compile(r'(?:.+)\.(.+)\.(?:.+)\s(.+)')
>>>>>>> 82a9f149

log = logging.getLogger(__file__)


def get_dir(config):
    if os.path.isdir(config.work_dir):
        lst = [fn for fn in os.listdir(config.work_dir) if not fn.startswith('.')]
        if len(lst) == 1:
            dir_path = join(config.work_dir, lst[0])
            if isdir(dir_path):
                return dir_path
    return config.work_dir


def download_to_cache(meta, config):
    ''' Download a source to the local cache. '''
    print('Source cache directory is: %s' % config.src_cache)
    if not isdir(config.src_cache):
        os.makedirs(config.src_cache)

    fn = meta['fn'] if 'fn' in meta else basename(meta['url'])
    path = join(config.src_cache, fn)
    if isfile(path):
        print('Found source in cache: %s' % fn)
    else:
        print('Downloading source to cache: %s' % fn)
        if not isinstance(meta['url'], list):
            meta['url'] = [meta['url']]

        for url in meta['url']:
            try:
                print("Downloading %s" % url)
                download(url, path)
            except RuntimeError as e:
                print("Error: %s" % str(e).strip(), file=sys.stderr)
            else:
                print("Success")
                break
        else:  # no break
            raise RuntimeError("Could not download %s" % fn)

    for tp in 'md5', 'sha1', 'sha256':
        if meta.get(tp) and hashsum_file(path, tp) != meta[tp]:
            raise RuntimeError("%s mismatch: '%s' != '%s'" %
                               (tp.upper(), hashsum_file(path, tp), meta[tp]))

    return path


def unpack(meta, config):
    ''' Uncompress a downloaded source. '''
    src_path = download_to_cache(meta, config)

    if not isdir(config.work_dir):
        os.makedirs(config.work_dir)
    if config.verbose:
        print("Extracting download")
    if src_path.lower().endswith(('.tar.gz', '.tar.bz2', '.tgz', '.tar.xz',
            '.tar', 'tar.z')):
        tar_xf(src_path, get_dir(config))
    elif src_path.lower().endswith('.zip'):
        unzip(src_path, get_dir(config))
    else:
        # In this case, the build script will need to deal with unpacking the source
        print("Warning: Unrecognized source format. Source file will be copied to the SRC_DIR")
        copy_into(src_path, get_dir(config), config)


<<<<<<< HEAD
def git_source(meta, recipe_dir, config):
    ''' Download a source from Git repo. '''
    if config.verbose:
=======
def git_mirror_checkout_recursive(git, mirror_dir, checkout_dir, git_url, git_ref=None,
                                  git_depth=-1, is_top_level=True, verbose=True):
    """ Mirror (and checkout) a Git repository recursively.

        It's not possible to use `git submodule` on a bare
        repository, so the checkout must be done before we
        know which submodules there are.

        Worse, submodules can be identified by using either
        absolute URLs or relative paths.  If relative paths
        are used those need to be relocated upon mirroring,
        but you could end up with `../../../../blah` and in
        that case conda-build could be tricked into writing
        to the root of the drive and overwriting the system
        folders unless steps are taken to prevent that.
    """

    if verbose:
>>>>>>> 82a9f149
        stdout = None
        stderr = None
    else:
        FNULL = open(os.devnull, 'w')
        stdout = FNULL
<<<<<<< HEAD
        stderr = FNULL

    if not isdir(config.git_cache):
        os.makedirs(config.git_cache)

    git = external.find_executable('git', config.build_prefix)
    if not git:
        sys.exit("Error: git is not installed")
    git_url = meta['git_url']
    git_depth = int(meta.get('git_depth', -1))
    if git_url.startswith('.'):
        # It's a relative path from the conda recipe
        cwd = os.getcwd()
        os.chdir(recipe_dir)
        git_dn = abspath(expanduser(git_url))
        git_dn = "_".join(git_dn.split(os.path.sep)[1:])
        git_url = abspath(expanduser(git_url))
        os.chdir(cwd)
    else:
        git_dn = git_url.split(':')[-1].replace('/', '_')
    cache_repo = cache_repo_arg = join(config.git_cache, git_dn)
    if on_win:
        cache_repo_arg = convert_win_path_to_unix(cache_repo_arg)

    # update (or create) the cache repo
    if isdir(cache_repo):
        if meta.get('git_rev', 'HEAD') != 'HEAD':
            check_call([git, 'fetch'], cwd=cache_repo, stdout=stdout, stderr=stderr)
=======
    if not mirror_dir.startswith(GIT_CACHE + os.sep):
        sys.exit("Error: Attempting to mirror to %s which is outside of GIT_CACHE %s"
                 % (mirror_dir, GIT_CACHE))
    if not isdir(os.path.dirname(mirror_dir)):
        os.makedirs(os.path.dirname(mirror_dir))
    mirror_dir_arg = mirror_dir
    if sys.platform == 'win32' and 'cygwin' in git.lower():
        mirror_dir_arg = '/cygdrive/c/' + mirror_dir[3:].replace('\\', '/')
    if isdir(mirror_dir):
        if git_ref != 'HEAD':
            check_call([git, 'fetch'], cwd=mirror_dir, stdout=stdout)
>>>>>>> 82a9f149
        else:
            # Unlike 'git clone', fetch doesn't automatically update the cache's HEAD,
            # So here we explicitly store the remote HEAD in the cache's local refs/heads,
            # and then explicitly set the cache's HEAD.
            # This is important when the git repo is a local path like "git_url: ../",
            # but the user is working with a branch other than 'master' without
            # explicitly providing git_rev.
            check_call([git, 'fetch', 'origin', '+HEAD:_conda_cache_origin_head'],
<<<<<<< HEAD
                       cwd=cache_repo, stdout=stdout, stderr=stderr)
            check_call([git, 'symbolic-ref', 'HEAD', 'refs/heads/_conda_cache_origin_head'],
                       cwd=cache_repo, stdout=stdout, stderr=stderr)
=======
                       cwd=mirror_dir, stdout=stdout)
            check_call([git, 'symbolic-ref', 'HEAD', 'refs/heads/_conda_cache_origin_head'],
                       cwd=mirror_dir, stdout=stdout)
>>>>>>> 82a9f149
    else:
        args = [git, 'clone', '--mirror']
        if git_depth > 0:
            args += ['--depth', str(git_depth)]
        check_call(args + [git_url, mirror_dir_arg], stdout=stdout)
        assert isdir(mirror_dir)

    # Now clone from mirror_dir into checkout_dir.
    check_call([git, 'clone', mirror_dir_arg, checkout_dir], stdout=stdout)
    if is_top_level:
        checkout = git_ref
        if git_url.startswith('.'):
            process = Popen(["git", "rev-parse", checkout],
                            stdout=PIPE, cwd=git_url)
            output = process.communicate()[0].strip()
            checkout = output.decode('utf-8')
        if verbose:
            print('checkout: %r' % checkout)
        if checkout:
            check_call([git, 'checkout', checkout],
                       cwd=checkout_dir, stdout=stdout)

    # submodules may have been specified using relative paths.
    # Those paths are relative to git_url, and will not exist
    # relative to mirror_dir, unless we do some work to make
    # it so.
    try:
        submodules = check_output([git, 'config', '--file', '.gitmodules', '--get-regexp',
                                   'url'], stderr=stdout, cwd=checkout_dir)
        submodules = submodules.decode('utf-8').splitlines()
    except:
        submodules = []
    for submodule in submodules:
        matches = git_submod_re.match(submodule)
        if matches and matches.group(2)[0] == '.':
            submod_name = matches.group(1)
            submod_rel_path = matches.group(2)
            submod_url = urljoin(git_url + '/', submod_rel_path)
            submod_mirror_dir = os.path.normpath(
                os.path.join(mirror_dir, submod_rel_path))
            if verbose:
                print('Relative submodule %s found: url is %s, submod_mirror_dir is %s' % (
                      submod_name, submod_url, submod_mirror_dir))
            with TemporaryDirectory() as temp_checkout_dir:
                git_mirror_checkout_recursive(git, submod_mirror_dir, temp_checkout_dir, submod_url,
                                              git_ref, git_depth, False, verbose)

    if is_top_level:
        # Now that all relative-URL-specified submodules are locally mirrored to
        # relatively the same place we can go ahead and checkout the submodules.
        check_call([git, 'submodule', 'update', '--init',
                    '--recursive'], cwd=checkout_dir, stdout=stdout)
        git_info(verbose=verbose)
    if not verbose:
        FNULL.close()

<<<<<<< HEAD
        check_call(args + [git_url, cache_repo_arg], stdout=stdout, stderr=stderr)
        assert isdir(cache_repo)

    # now clone into the work directory
    checkout = meta.get('git_rev')
    # if rev is not specified, and the git_url is local,
    # assume the user wants the current HEAD
    if not checkout and git_url.startswith('.'):
        process = Popen(["git", "rev-parse", "HEAD"],
                        stdout=PIPE, cwd=git_url, stderr=stderr)
        output = process.communicate()[0].strip()
        checkout = output.decode('utf-8')
    if checkout and config.verbose:
        print('checkout: %r' % checkout)

    dest = config.work_dir
    if on_win:
        dest = convert_win_path_to_unix(dest)

    check_call([git, 'clone', cache_repo_arg, dest], stdout=stdout, stderr=stderr)
    if checkout:
        check_call([git, 'checkout', checkout], cwd=config.work_dir, stdout=stdout, stderr=stderr)

    # Submodules must be updated after checkout.
    check_call([git, 'submodule', 'update', '--init', '--recursive'],
               cwd=config.work_dir, stdout=stdout, stderr=stderr)

    git_info(config=config)

    if not config.verbose:
        FNULL.close()

    return config.work_dir
=======

def git_source(meta, recipe_dir, verbose=False):
    ''' Download a source from a Git repo (or submodule, recursively) '''
    if not isdir(GIT_CACHE):
        os.makedirs(GIT_CACHE)

    git = external.find_executable('git')
    if not git:
        sys.exit("Error: git is not installed")

    git_url = meta['git_url']
    git_depth = int(meta.get('git_depth', -1))
    git_ref = meta.get('git_rev', 'HEAD')

    if git_url.startswith('.'):
        # It's a relative path from the conda recipe
        os.chdir(recipe_dir)
        if sys.platform == 'win32':
            git_dn = abspath(expanduser(git_url)).replace(':', '_')
        else:
            git_dn = abspath(expanduser(git_url))[1:]
    else:
        git_dn = git_url.split('://')[-1].replace('/', os.sep)
        if git_dn.startswith(os.sep):
            git_dn = git_dn[1:]
    mirror_dir = join(GIT_CACHE, git_dn)
    git_mirror_checkout_recursive(
        git, mirror_dir, WORK_DIR, git_url, git_ref, git_depth, True, verbose)
    return git
>>>>>>> 82a9f149


def git_info(config, fo=None):
    ''' Print info about a Git repo. '''
    assert isdir(config.work_dir)

    # Ensure to explicitly set GIT_DIR as some Linux machines will not
    # properly execute without it.
    env = os.environ.copy()
    env['GIT_DIR'] = join(get_dir(config), '.git')
    env = {str(key): str(value) for key, value in env.items()}
    for cmd, check_error in [
            ('git log -n1', True),
            ('git describe --tags --dirty', False),
            ('git status', True)]:
        p = Popen(cmd.split(), stdout=PIPE, stderr=PIPE, cwd=get_dir(config), env=env)
        stdout, stderr = p.communicate()
        encoding = locale.getpreferredencoding()
        if not fo:
            encoding = sys.stdout.encoding
        encoding = encoding or 'utf-8'
        stdout = stdout.decode(encoding, 'ignore')
        stderr = stderr.decode(encoding, 'ignore')
        if check_error and stderr and stderr.strip():
            raise Exception("git error: %s" % stderr)
        if fo:
            fo.write(u'==> %s <==\n' % cmd)
            if config.verbose:
                fo.write(stdout + u'\n')
        else:
            if config.verbose:
                print(u'==> %s <==\n' % cmd)
                safe_print_unicode(stdout + u'\n')


def hg_source(meta, config):
    ''' Download a source from Mercurial repo. '''
    if config.verbose:
        stdout = None
        stderr = None
    else:
        FNULL = open(os.devnull, 'w')
        stdout = FNULL
        stderr = FNULL

    hg = external.find_executable('hg', config.build_prefix)
    if not hg:
        sys.exit('Error: hg not installed')
    hg_url = meta['hg_url']
    if not isdir(config.hg_cache):
        os.makedirs(config.hg_cache)
    hg_dn = hg_url.split(':')[-1].replace('/', '_')
    cache_repo = join(config.hg_cache, hg_dn)
    if isdir(cache_repo):
        check_call([hg, 'pull'], cwd=cache_repo, stdout=stdout, stderr=stderr)
    else:
        check_call([hg, 'clone', hg_url, cache_repo], stdout=stdout, stderr=stderr)
        assert isdir(cache_repo)

    # now clone in to work directory
    update = meta.get('hg_tag') or 'tip'
    if config.verbose:
        print('checkout: %r' % update)

    check_call([hg, 'clone', cache_repo, config.work_dir], stdout=stdout, stderr=stderr)
    check_call([hg, 'update', '-C', update], cwd=get_dir(config), stdout=stdout, stderr=stderr)

    if not config.verbose:
        FNULL.close()

    return config.work_dir


def svn_source(meta, config):
    ''' Download a source from SVN repo. '''
    if config.verbose:
        stdout = None
        stderr = None
    else:
        FNULL = open(os.devnull, 'w')
        stdout = FNULL
        stderr = FNULL

    def parse_bool(s):
        return str(s).lower().strip() in ('yes', 'true', '1', 'on')

    svn = external.find_executable('svn', config.build_prefix)
    if not svn:
        sys.exit("Error: svn is not installed")
    svn_url = meta['svn_url']
    svn_revision = meta.get('svn_rev') or 'head'
    svn_ignore_externals = parse_bool(meta.get('svn_ignore_externals') or 'no')
    if not isdir(config.svn_cache):
        os.makedirs(config.svn_cache)
    svn_dn = svn_url.split(':', 1)[-1].replace('/', '_').replace(':', '_')
    cache_repo = join(config.svn_cache, svn_dn)
    if svn_ignore_externals:
        extra_args = ['--ignore-externals']
    else:
        extra_args = []
    if isdir(cache_repo):
        check_call([svn, 'up', '-r', svn_revision] + extra_args, cwd=cache_repo,
                   stdout=stdout, stderr=stderr)
    else:
        check_call([svn, 'co', '-r', svn_revision] + extra_args + [svn_url, cache_repo],
                   stdout=stdout, stderr=stderr)
        assert isdir(cache_repo)

    # now copy into work directory
    copy_into(cache_repo, config.work_dir, config, symlinks=True)

    if not config.verbose:
        FNULL.close()

    return config.work_dir


def get_repository_info(recipe_path):
    """This tries to get information about where a recipe came from.  This is different
    from the source - you can have a recipe in svn that gets source via git."""
    try:
        if exists(join(recipe_path, ".git")):
            origin = check_output(["git", "config", "--get", "remote.origin.url"], cwd=recipe_path)
            rev = check_output(["git", "rev-parse", "HEAD"], cwd=recipe_path)
            return "Origin {}, commit {}".format(origin, rev)
        elif isdir(join(recipe_path, ".hg")):
            origin = check_output(["hg", "paths", "default"], cwd=recipe_path)
            rev = check_output(["hg", "id"], cwd=recipe_path).split()[0]
            return "Origin {}, commit {}".format(origin, rev)
        elif isdir(join(recipe_path, ".svn")):
            info = check_output(["svn", "info"], cwd=recipe_path)
            server = re.search("Repository Root: (.*)$", info, flags=re.M).group(1)
            revision = re.search("Revision: (.*)$", info, flags=re.M).group(1)
            return "{}, Revision {}".format(server, revision)
        else:
            return "{}, last modified {}".format(recipe_path,
                                             time.ctime(os.path.getmtime(
                                                 join(recipe_path, "meta.yaml"))))
    except CalledProcessError:
        log.debug("Failed to checkout source in " + recipe_path)
        return "{}, last modified {}".format(recipe_path,
                                             time.ctime(os.path.getmtime(
                                                 join(recipe_path, "meta.yaml"))))


def _ensure_unix_line_endings(path):
    """Replace windows line endings with Unix.  Return path to modified file."""
    out_path = path + "_unix"
    with open(path) as inputfile:
        with open(out_path, "w") as outputfile:
            for line in inputfile:
                outputfile.write(line.replace("\r\n", "\n"))
    return out_path


def _guess_patch_strip_level(filesstr, src_dir):
    """ Determine the patch strip level automatically. """
    maxlevel = None
    files = {filestr.encode(errors='ignore') for filestr in filesstr}
    src_dir = src_dir.encode(errors='ignore')
    for file in files:
        numslash = file.count(b'/')
        maxlevel = numslash if not maxlevel else min(maxlevel, numslash)
    if maxlevel == 0:
        patchlevel = 0
    else:
        histo = dict()
        histo = {i: 0 for i in range(maxlevel + 1)}
        for file in files:
            parts = file.split(b'/')
            for level in range(maxlevel + 1):
                if os.path.exists(join(src_dir, *parts[-len(parts) + level:])):
                    histo[level] += 1
        order = sorted(histo, key=histo.get, reverse=True)
        if histo[order[0]] == histo[order[1]]:
            print("Patch level ambiguous, selecting least deep")
        patchlevel = min([key for key, value
                          in histo.items() if value == histo[order[0]]])
    return patchlevel


def _get_patch_file_details(path):
    re_files = re.compile('^(?:---|\+\+\+) ([^\n\t]+)')
    files = set()
    with open(path) as f:
<<<<<<< HEAD
        files = {m.group(1) for l in f.readlines()
                 for m in [re_files.search(l)]
                 if m and m.group(1) != '/dev/null'}
    return files


def apply_patch(src_dir, path, config):
    print('Applying patch: %r' % path)
    if not isfile(path):
        sys.exit('Error: no such patch: %s' % path)

    patch = external.find_executable('patch', config.build_prefix)
    if patch is None:
        sys.exit("""\
Error:
    Did not find 'patch' in: %s
    You can install 'patch' using apt-get, yum (Linux), Xcode (MacOSX),
    or conda, m2-patch (Windows),
""" % (os.pathsep.join(external.dir_paths)))
    files = _source_files_from_patch_file(path)
    patch_strip_level = _guess_patch_strip_level(files, src_dir)
    patch_args = ['-p%d' % patch_strip_level, '-i', path]
    if sys.platform == 'win32':
        patch_args[-1] = _ensure_unix_line_endings(path)
    check_call([patch] + patch_args, cwd=src_dir)
    if sys.platform == 'win32' and os.path.exists(patch_args[-1]):
        os.remove(patch_args[-1])  # clean up .patch_unix file
=======
        files = []
        first_line = True
        is_git_format = True
        for l in f.readlines():
            if first_line and not re.match('From [0-9a-f]{40}', l):
                is_git_format = False
            first_line = False
            m = re_files.search(l)
            if m and m.group(1) != '/dev/null':
                files.append(m.group(1))
            elif is_git_format and l.startswith('git') and not l.startswith('git --diff'):
                is_git_format = False
    return (files, is_git_format)


def apply_patch(src_dir, path, git=None):
    if not isfile(path):
        sys.exit('Error: no such patch: %s' % path)

    files, is_git_format = _get_patch_file_details(path)
    if git and is_git_format:
        # Prevents git from asking interactive questions,
        # also necessary to achieve sha1 reproducibility;
        # as is --committer-date-is-author-date. By this,
        # we mean a round-trip of git am/git format-patch
        # gives the same file.
        git_env = os.environ
        git_env['GIT_COMMITTER_NAME'] = 'conda-build'
        git_env['GIT_COMMITTER_EMAIL'] = 'conda@conda-build.org'
        check_call([git, 'am', '--committer-date-is-author-date', path],
                   cwd=src_dir, stdout=None, env=git_env)
    else:
        print('Applying patch: %r' % path)
        patch = external.find_executable('patch')
        if patch is None:
            sys.exit("""\
        Error:
            Cannot use 'git' (not a git repo and/or patch) and did not find 'patch' in: %s
            You can install 'patch' using apt-get, yum (Linux), Xcode (MacOSX),
            or conda, m2-patch (Windows),
        """ % (os.pathsep.join(external.dir_paths)))
        patch_strip_level = _guess_patch_strip_level(files, src_dir)
        patch_args = ['-p%d' % patch_strip_level, '-i', path]
        if sys.platform == 'win32':
            patch_args[-1] = _ensure_unix_line_endings(path)
        check_call([patch] + patch_args, cwd=src_dir)
        if sys.platform == 'win32' and os.path.exists(patch_args[-1]):
            os.remove(patch_args[-1])  # clean up .patch_unix file
>>>>>>> 82a9f149


def provide(recipe_dir, meta, config, patch=True):
    """
    given a recipe_dir:
      - download (if necessary)
      - unpack
      - apply patches (if any)
    """

    git = None
    if any(k in meta for k in ('fn', 'url')):
        unpack(meta, config=config)
    elif 'git_url' in meta:
<<<<<<< HEAD
        git_source(meta, recipe_dir, config=config)
=======
        git = git_source(meta, recipe_dir, verbose=verbose)
>>>>>>> 82a9f149
    # build to make sure we have a work directory with source in it.  We want to make sure that
    #    whatever version that is does not interfere with the test we run next.
    elif 'hg_url' in meta:
        hg_source(meta, config=config)
    elif 'svn_url' in meta:
        svn_source(meta, config=config)
    elif 'path' in meta:
        if config.verbose:
            print("Copying %s to %s" % (abspath(join(recipe_dir,
                                                     meta.get('path'))),
                                        config.work_dir))
        # careful here: we set test path to be outside of conda-build root in setup.cfg.
        #    If you don't do that, this is a recursive function
        copy_into(abspath(join(recipe_dir, meta.get('path'))), config.work_dir, config)
    else:  # no source
        if not isdir(config.work_dir):
            os.makedirs(config.work_dir)

    if patch:
        src_dir = get_dir(config)
        for patch in meta.get('patches', []):
<<<<<<< HEAD
            apply_patch(src_dir, join(recipe_dir, patch), config)
    return config.work_dir
=======
            apply_patch(src_dir, join(recipe_dir, patch), git)
>>>>>>> 82a9f149


if __name__ == '__main__':
    print(provide('.',
                  {'url': 'http://pypi.python.org/packages/source/b/bitarray/bitarray-0.8.0.tar.gz',
                   'git_url': 'git@github.com:ilanschnell/bitarray.git',
                   'git_tag': '0.5.2'}))<|MERGE_RESOLUTION|>--- conflicted
+++ resolved
@@ -3,42 +3,27 @@
 import locale
 import logging
 import os
+from os.path import join, isdir, isfile, abspath, expanduser, basename, exists
 import re
-<<<<<<< HEAD
-import sys
-from os.path import join, isdir, isfile, abspath, expanduser, basename, exists
-from subprocess import check_call, Popen, PIPE, check_output, CalledProcessError
-=======
-import os
-from os.path import join, isdir, isfile, abspath, expanduser, basename
-from shutil import copytree, copy2
 from subprocess import check_call, Popen, PIPE, check_output, CalledProcessError
 import sys
->>>>>>> 82a9f149
 import time
 
 from .conda_interface import download, TemporaryDirectory
 from .conda_interface import hashsum_file
 
 from conda_build.os_utils import external
-from conda_build.utils import tar_xf, unzip, safe_print_unicode, copy_into, on_win
-
-<<<<<<< HEAD
-if on_win:
-    from conda_build.utils import convert_win_path_to_unix
-=======
+from conda_build.utils import tar_xf, unzip, safe_print_unicode, copy_into  # , on_win
+
+# if on_win:
+#     from conda_build.utils import convert_win_path_to_unix
+
 if sys.version_info[0] == 3:
     from urllib.parse import urljoin
 else:
     from urlparse import urljoin
 
-SRC_CACHE = join(config.croot, 'src_cache')
-GIT_CACHE = join(config.croot, 'git_cache')
-HG_CACHE = join(config.croot, 'hg_cache')
-SVN_CACHE = join(config.croot, 'svn_cache')
-WORK_DIR = join(config.croot, 'work')
 git_submod_re = re.compile(r'(?:.+)\.(.+)\.(?:.+)\s(.+)')
->>>>>>> 82a9f149
 
 log = logging.getLogger(__file__)
 
@@ -107,13 +92,8 @@
         copy_into(src_path, get_dir(config), config)
 
 
-<<<<<<< HEAD
-def git_source(meta, recipe_dir, config):
-    ''' Download a source from Git repo. '''
-    if config.verbose:
-=======
-def git_mirror_checkout_recursive(git, mirror_dir, checkout_dir, git_url, git_ref=None,
-                                  git_depth=-1, is_top_level=True, verbose=True):
+def git_mirror_checkout_recursive(git, mirror_dir, checkout_dir, git_url, config, git_ref=None,
+                                  git_depth=-1, is_top_level=True):
     """ Mirror (and checkout) a Git repository recursively.
 
         It's not possible to use `git submodule` on a bare
@@ -129,46 +109,15 @@
         folders unless steps are taken to prevent that.
     """
 
-    if verbose:
->>>>>>> 82a9f149
+    if config.verbose:
         stdout = None
-        stderr = None
     else:
         FNULL = open(os.devnull, 'w')
         stdout = FNULL
-<<<<<<< HEAD
-        stderr = FNULL
-
-    if not isdir(config.git_cache):
-        os.makedirs(config.git_cache)
-
-    git = external.find_executable('git', config.build_prefix)
-    if not git:
-        sys.exit("Error: git is not installed")
-    git_url = meta['git_url']
-    git_depth = int(meta.get('git_depth', -1))
-    if git_url.startswith('.'):
-        # It's a relative path from the conda recipe
-        cwd = os.getcwd()
-        os.chdir(recipe_dir)
-        git_dn = abspath(expanduser(git_url))
-        git_dn = "_".join(git_dn.split(os.path.sep)[1:])
-        git_url = abspath(expanduser(git_url))
-        os.chdir(cwd)
-    else:
-        git_dn = git_url.split(':')[-1].replace('/', '_')
-    cache_repo = cache_repo_arg = join(config.git_cache, git_dn)
-    if on_win:
-        cache_repo_arg = convert_win_path_to_unix(cache_repo_arg)
-
-    # update (or create) the cache repo
-    if isdir(cache_repo):
-        if meta.get('git_rev', 'HEAD') != 'HEAD':
-            check_call([git, 'fetch'], cwd=cache_repo, stdout=stdout, stderr=stderr)
-=======
-    if not mirror_dir.startswith(GIT_CACHE + os.sep):
+
+    if not mirror_dir.startswith(config.git_cache + os.sep):
         sys.exit("Error: Attempting to mirror to %s which is outside of GIT_CACHE %s"
-                 % (mirror_dir, GIT_CACHE))
+                 % (mirror_dir, config.git_cache))
     if not isdir(os.path.dirname(mirror_dir)):
         os.makedirs(os.path.dirname(mirror_dir))
     mirror_dir_arg = mirror_dir
@@ -177,7 +126,6 @@
     if isdir(mirror_dir):
         if git_ref != 'HEAD':
             check_call([git, 'fetch'], cwd=mirror_dir, stdout=stdout)
->>>>>>> 82a9f149
         else:
             # Unlike 'git clone', fetch doesn't automatically update the cache's HEAD,
             # So here we explicitly store the remote HEAD in the cache's local refs/heads,
@@ -186,15 +134,9 @@
             # but the user is working with a branch other than 'master' without
             # explicitly providing git_rev.
             check_call([git, 'fetch', 'origin', '+HEAD:_conda_cache_origin_head'],
-<<<<<<< HEAD
-                       cwd=cache_repo, stdout=stdout, stderr=stderr)
-            check_call([git, 'symbolic-ref', 'HEAD', 'refs/heads/_conda_cache_origin_head'],
-                       cwd=cache_repo, stdout=stdout, stderr=stderr)
-=======
                        cwd=mirror_dir, stdout=stdout)
             check_call([git, 'symbolic-ref', 'HEAD', 'refs/heads/_conda_cache_origin_head'],
                        cwd=mirror_dir, stdout=stdout)
->>>>>>> 82a9f149
     else:
         args = [git, 'clone', '--mirror']
         if git_depth > 0:
@@ -211,7 +153,7 @@
                             stdout=PIPE, cwd=git_url)
             output = process.communicate()[0].strip()
             checkout = output.decode('utf-8')
-        if verbose:
+        if config.verbose:
             print('checkout: %r' % checkout)
         if checkout:
             check_call([git, 'checkout', checkout],
@@ -235,62 +177,27 @@
             submod_url = urljoin(git_url + '/', submod_rel_path)
             submod_mirror_dir = os.path.normpath(
                 os.path.join(mirror_dir, submod_rel_path))
-            if verbose:
+            if config.verbose:
                 print('Relative submodule %s found: url is %s, submod_mirror_dir is %s' % (
                       submod_name, submod_url, submod_mirror_dir))
             with TemporaryDirectory() as temp_checkout_dir:
                 git_mirror_checkout_recursive(git, submod_mirror_dir, temp_checkout_dir, submod_url,
-                                              git_ref, git_depth, False, verbose)
+                                              config, git_ref, git_depth, False)
 
     if is_top_level:
         # Now that all relative-URL-specified submodules are locally mirrored to
         # relatively the same place we can go ahead and checkout the submodules.
         check_call([git, 'submodule', 'update', '--init',
                     '--recursive'], cwd=checkout_dir, stdout=stdout)
-        git_info(verbose=verbose)
-    if not verbose:
-        FNULL.close()
-
-<<<<<<< HEAD
-        check_call(args + [git_url, cache_repo_arg], stdout=stdout, stderr=stderr)
-        assert isdir(cache_repo)
-
-    # now clone into the work directory
-    checkout = meta.get('git_rev')
-    # if rev is not specified, and the git_url is local,
-    # assume the user wants the current HEAD
-    if not checkout and git_url.startswith('.'):
-        process = Popen(["git", "rev-parse", "HEAD"],
-                        stdout=PIPE, cwd=git_url, stderr=stderr)
-        output = process.communicate()[0].strip()
-        checkout = output.decode('utf-8')
-    if checkout and config.verbose:
-        print('checkout: %r' % checkout)
-
-    dest = config.work_dir
-    if on_win:
-        dest = convert_win_path_to_unix(dest)
-
-    check_call([git, 'clone', cache_repo_arg, dest], stdout=stdout, stderr=stderr)
-    if checkout:
-        check_call([git, 'checkout', checkout], cwd=config.work_dir, stdout=stdout, stderr=stderr)
-
-    # Submodules must be updated after checkout.
-    check_call([git, 'submodule', 'update', '--init', '--recursive'],
-               cwd=config.work_dir, stdout=stdout, stderr=stderr)
-
-    git_info(config=config)
-
+        git_info(config)
     if not config.verbose:
         FNULL.close()
 
-    return config.work_dir
-=======
-
-def git_source(meta, recipe_dir, verbose=False):
+
+def git_source(meta, recipe_dir, config):
     ''' Download a source from a Git repo (or submodule, recursively) '''
-    if not isdir(GIT_CACHE):
-        os.makedirs(GIT_CACHE)
+    if not isdir(config.git_cache):
+        os.makedirs(config.git_cache)
 
     git = external.find_executable('git')
     if not git:
@@ -311,11 +218,10 @@
         git_dn = git_url.split('://')[-1].replace('/', os.sep)
         if git_dn.startswith(os.sep):
             git_dn = git_dn[1:]
-    mirror_dir = join(GIT_CACHE, git_dn)
+    mirror_dir = join(config.git_cache, git_dn)
     git_mirror_checkout_recursive(
-        git, mirror_dir, WORK_DIR, git_url, git_ref, git_depth, True, verbose)
+        git, mirror_dir, config.work_dir, git_url, config, git_ref, git_depth, True)
     return git
->>>>>>> 82a9f149
 
 
 def git_info(config, fo=None):
@@ -501,35 +407,6 @@
     re_files = re.compile('^(?:---|\+\+\+) ([^\n\t]+)')
     files = set()
     with open(path) as f:
-<<<<<<< HEAD
-        files = {m.group(1) for l in f.readlines()
-                 for m in [re_files.search(l)]
-                 if m and m.group(1) != '/dev/null'}
-    return files
-
-
-def apply_patch(src_dir, path, config):
-    print('Applying patch: %r' % path)
-    if not isfile(path):
-        sys.exit('Error: no such patch: %s' % path)
-
-    patch = external.find_executable('patch', config.build_prefix)
-    if patch is None:
-        sys.exit("""\
-Error:
-    Did not find 'patch' in: %s
-    You can install 'patch' using apt-get, yum (Linux), Xcode (MacOSX),
-    or conda, m2-patch (Windows),
-""" % (os.pathsep.join(external.dir_paths)))
-    files = _source_files_from_patch_file(path)
-    patch_strip_level = _guess_patch_strip_level(files, src_dir)
-    patch_args = ['-p%d' % patch_strip_level, '-i', path]
-    if sys.platform == 'win32':
-        patch_args[-1] = _ensure_unix_line_endings(path)
-    check_call([patch] + patch_args, cwd=src_dir)
-    if sys.platform == 'win32' and os.path.exists(patch_args[-1]):
-        os.remove(patch_args[-1])  # clean up .patch_unix file
-=======
         files = []
         first_line = True
         is_git_format = True
@@ -545,7 +422,7 @@
     return (files, is_git_format)
 
 
-def apply_patch(src_dir, path, git=None):
+def apply_patch(src_dir, path, config, git=None):
     if not isfile(path):
         sys.exit('Error: no such patch: %s' % path)
 
@@ -563,7 +440,7 @@
                    cwd=src_dir, stdout=None, env=git_env)
     else:
         print('Applying patch: %r' % path)
-        patch = external.find_executable('patch')
+        patch = external.find_executable('patch', config.build_prefix)
         if patch is None:
             sys.exit("""\
         Error:
@@ -578,7 +455,6 @@
         check_call([patch] + patch_args, cwd=src_dir)
         if sys.platform == 'win32' and os.path.exists(patch_args[-1]):
             os.remove(patch_args[-1])  # clean up .patch_unix file
->>>>>>> 82a9f149
 
 
 def provide(recipe_dir, meta, config, patch=True):
@@ -593,11 +469,7 @@
     if any(k in meta for k in ('fn', 'url')):
         unpack(meta, config=config)
     elif 'git_url' in meta:
-<<<<<<< HEAD
-        git_source(meta, recipe_dir, config=config)
-=======
-        git = git_source(meta, recipe_dir, verbose=verbose)
->>>>>>> 82a9f149
+        git = git_source(meta, recipe_dir, config=config)
     # build to make sure we have a work directory with source in it.  We want to make sure that
     #    whatever version that is does not interfere with the test we run next.
     elif 'hg_url' in meta:
@@ -619,12 +491,8 @@
     if patch:
         src_dir = get_dir(config)
         for patch in meta.get('patches', []):
-<<<<<<< HEAD
-            apply_patch(src_dir, join(recipe_dir, patch), config)
+            apply_patch(src_dir, join(recipe_dir, patch), config, git)
     return config.work_dir
-=======
-            apply_patch(src_dir, join(recipe_dir, patch), git)
->>>>>>> 82a9f149
 
 
 if __name__ == '__main__':
