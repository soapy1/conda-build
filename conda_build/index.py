# -*- coding: utf-8 -*-
# Copyright (C) 2018 Anaconda, Inc
# SPDX-License-Identifier: Proprietary
from __future__ import absolute_import, division, print_function, unicode_literals

import bz2
from collections import OrderedDict, defaultdict
from datetime import datetime

import json
from numbers import Number
import os
from os.path import abspath, basename, getmtime, getsize, isdir, isfile, join, lexists, splitext, dirname
from shutil import copy2, move
import subprocess
import tarfile
from tempfile import gettempdir
import time
from uuid import uuid4

# Lots of conda internals here.  Should refactor to use exports.
from conda.common.compat import ensure_binary
# from conda.resolve import dashlist

import pytz
from jinja2 import Environment, PackageLoader
from tqdm import tqdm
import yaml
from yaml.constructor import ConstructorError
from yaml.parser import ParserError
from yaml.scanner import ScannerError

import contextlib
import fnmatch
from functools import partial
import logging
import libarchive
import conda_package_handling.api


from . import conda_interface, utils
from .conda_interface import MatchSpec, VersionOrder, human_bytes, context
from .conda_interface import CondaError, CondaHTTPError, get_index, url_path
from .conda_interface import download, TemporaryDirectory
from .utils import glob, get_logger, FileNotFoundError, PermissionError

# try:
#     from conda.base.constants import CONDA_TARBALL_EXTENSIONS
# except Exception:
#     from conda.base.constants import CONDA_TARBALL_EXTENSION
#     CONDA_TARBALL_EXTENSIONS = (CONDA_TARBALL_EXTENSION,)

# TODO: better to define this in conda; doing it here because we're implementing it in conda-build first
CONDA_TARBALL_EXTENSIONS = ('.conda', '.tar.bz2')

try:
    from json.decoder import JSONDecodeError
except ImportError:
    JSONDecodeError = ValueError


log = get_logger(__name__)

try:
    from conda.common.io import ThreadLimitedThreadPoolExecutor, as_completed
except ImportError:
    from concurrent.futures import ThreadPoolExecutor, _base, as_completed
    from concurrent.futures.thread import _WorkItem

    class ThreadLimitedThreadPoolExecutor(ThreadPoolExecutor):

        def __init__(self, max_workers=10):
            super(ThreadLimitedThreadPoolExecutor, self).__init__(max_workers)

        def submit(self, fn, *args, **kwargs):
            """
            This is an exact reimplementation of the `submit()` method on the parent class, except
            with an added `try/except` around `self._adjust_thread_count()`.  So long as there is at
            least one living thread, this thread pool will not throw an exception if threads cannot
            be expanded to `max_workers`.

            In the implementation, we use "protected" attributes from concurrent.futures (`_base`
            and `_WorkItem`). Consider vendoring the whole concurrent.futures library
            as an alternative to these protected imports.

            https://github.com/agronholm/pythonfutures/blob/3.2.0/concurrent/futures/thread.py#L121-L131  # NOQA
            https://github.com/python/cpython/blob/v3.6.4/Lib/concurrent/futures/thread.py#L114-L124
            """
            with self._shutdown_lock:
                if self._shutdown:
                    raise RuntimeError('cannot schedule new futures after shutdown')

                f = _base.Future()
                w = _WorkItem(f, fn, args, kwargs)

                self._work_queue.put(w)
                try:
                    self._adjust_thread_count()
                except RuntimeError:
                    # RuntimeError: can't start new thread
                    # See https://github.com/conda/conda/issues/6624
                    if len(self._threads) > 0:
                        # It's ok to not be able to start new threads if we already have at least
                        # one thread alive.
                        pass
                    else:
                        raise
                return f

try:
    from conda.base.constants import NAMESPACES_MAP, NAMESPACE_PACKAGE_NAMES
except ImportError:
    NAMESPACES_MAP = {  # base package name, namespace
        "python": "python",
        "r": "r",
        "r-base": "r",
        "mro-base": "r",
        "mro-base_impl": "r",
        "erlang": "erlang",
        "java": "java",
        "openjdk": "java",
        "julia": "julia",
        "latex": "latex",
        "lua": "lua",
        "nodejs": "js",
        "perl": "perl",
        "php": "php",
        "ruby": "ruby",
        "m2-base": "m2",
        "msys2-conda-epoch": "m2w64",
    }
    NAMESPACE_PACKAGE_NAMES = frozenset(NAMESPACES_MAP)
    NAMESPACES = frozenset(NAMESPACES_MAP.values())

local_index_timestamp = 0
cached_index = None
local_subdir = ""
cached_channels = []
channel_data = {}


# TODO: support for libarchive seems to have broken ability to use multiple threads here.
#    The new conda format is so much faster that it more than makes up for it.  However, it
#    would be nice to fix this at some point.
MAX_THREADS_DEFAULT = 1  # os.cpu_count() if (hasattr(os, "cpu_count") and os.cpu_count() > 1) else 1
LOCK_TIMEOUT_SECS = 3 * 3600
LOCKFILE_NAME = ".lock"
DEFAULT_SUBDIRS = (
    "linux-64",
    "linux-32",
    "linux-ppc64le",
    "linux-armv6l",
    "linux-armv7l",
    "linux-aarch64",
    "win-64",
    "win-32",
    "osx-64",
    "zos-z",
    "noarch",
)

# TODO: this is to make sure that the index doesn't leak tokens.  It breaks use of private channels, though.
# os.environ['CONDA_ADD_ANACONDA_TOKEN'] = "false"


try:
    from cytoolz.itertoolz import concat, concatv, groupby
except ImportError:  # pragma: no cover
    from conda._vendor.toolz.itertoolz import concat, concatv, groupby  # NOQA


def _download_channeldata(channel_url):
    with TemporaryDirectory() as td:
        tf = os.path.join(td, "channeldata.json")
        download(channel_url, tf)
        try:
            with open(tf) as f:
                data = json.load(f)
        except JSONDecodeError:
            data = {}
    return data


def get_build_index(subdir, bldpkgs_dir, output_folder=None, clear_cache=False,
                    omit_defaults=False, channel_urls=None, debug=False, verbose=True,
                    **kwargs):
    global local_index_timestamp
    global local_subdir
    global cached_index
    global cached_channels
    global channel_data
    mtime = 0

    channel_urls = list(utils.ensure_list(channel_urls))

    if not output_folder:
        output_folder = dirname(bldpkgs_dir)

    # check file modification time - this is the age of our index.
    index_file = os.path.join(output_folder, subdir, 'repodata.json')
    if os.path.isfile(index_file):
        mtime = os.path.getmtime(index_file)

    if (clear_cache or
            not os.path.isfile(index_file) or
            local_subdir != subdir or
            mtime > local_index_timestamp or
            cached_channels != channel_urls):

        # priority: (local as either croot or output_folder IF NOT EXPLICITLY IN CHANNEL ARGS),
        #     then channels passed as args (if local in this, it remains in same order),
        #     then channels from condarc.
        urls = list(channel_urls)

        loggers = utils.LoggingContext.default_loggers + [__name__]
        if debug:
            log_context = partial(utils.LoggingContext, logging.DEBUG, loggers=loggers)
        elif verbose:
            log_context = partial(utils.LoggingContext, logging.WARN, loggers=loggers)
        else:
            log_context = partial(utils.LoggingContext, logging.CRITICAL + 1, loggers=loggers)
            capture = utils.capture
        with log_context():
            # this is where we add the "local" channel.  It's a little smarter than conda, because
            #     conda does not know about our output_folder when it is not the default setting.
            if os.path.isdir(output_folder):
                local_path = url_path(output_folder)
                # replace local with the appropriate real channel.  Order is maintained.
                urls = [url if url != 'local' else local_path for url in urls]
                if local_path not in urls:
                    urls.insert(0, local_path)
            _ensure_valid_channel(output_folder, subdir)
            update_index(output_folder, verbose=debug)

            # silence output from conda about fetching index files
            capture = contextlib.contextmanager(lambda: (yield))

            with capture():
                # replace noarch with native subdir - this ends up building an index with both the
                #      native content and the noarch content.
                if subdir == 'noarch':
                    subdir = conda_interface.subdir
                try:
                    cached_index = get_index(channel_urls=urls,
                                    prepend=not omit_defaults,
                                    use_local=False,
                                    use_cache=False,
                                    platform=subdir)
                # HACK: defaults does not have the many subfolders we support.  Omit it and
                #          try again.
                except CondaHTTPError:
                    if 'defaults' in urls:
                        urls.remove('defaults')
                    cached_index = get_index(channel_urls=urls,
                                             prepend=omit_defaults,
                                             use_local=False,
                                             use_cache=False,
                                             platform=subdir)

            expanded_channels = {rec.channel for rec in cached_index.values()}

            superchannel = {}
            # we need channeldata.json too, as it is a more reliable source of run_exports data
            for channel in expanded_channels:
                if channel.scheme == "file":
                    location = channel.location
                    if utils.on_win:
                        location = location.lstrip("/")
                    elif (not os.path.isabs(channel.location) and
                            os.path.exists(os.path.join(os.path.sep, channel.location))):
                        location = os.path.join(os.path.sep, channel.location)
                    channeldata_file = os.path.join(location, channel.name, 'channeldata.json')
                    retry = 0
                    max_retries = 10
                    while retry < max_retries:
                        try:
                            with open(channeldata_file, "r+") as f:
                                channel_data[channel.name] = json.load(f)
                            break
                        except (IOError, JSONDecodeError):
                            time.sleep(0.2)
                            retry += 1
                else:
                    # download channeldata.json for url
                    if not context.offline:
                        try:
                            channel_data[channel.name] = _download_channeldata(channel.base_url + '/channeldata.json')
                        except CondaHTTPError:
                            continue
                # collapse defaults metachannel back into one superchannel, merging channeldata
                if channel.base_url in context.default_channels and channel_data.get(channel.name):
                    packages = superchannel.get('packages', {})
                    packages.update(channel_data[channel.name])
                    superchannel['packages'] = packages
            channel_data['defaults'] = superchannel
        local_index_timestamp = os.path.getmtime(index_file)
        local_subdir = subdir
        cached_channels = channel_urls
    return cached_index, local_index_timestamp, channel_data


def _ensure_valid_channel(local_folder, subdir):
    for folder in {subdir, 'noarch'}:
        path = os.path.join(local_folder, folder)
        if not os.path.isdir(path):
            os.makedirs(path)


def update_index(dir_path, check_md5=False, channel_name=None, patch_generator=None, threads=MAX_THREADS_DEFAULT,
                 verbose=False, progress=False, hotfix_source_repo=None, subdirs=None, warn=True,
                 convert_if_not_present=False):
    """
    If dir_path contains a directory named 'noarch', the path tree therein is treated
    as though it's a full channel, with a level of subdirs, each subdir having an update
    to repodata.json.  The full channel will also have a channeldata.json file.

    If dir_path does not contain a directory named 'noarch', but instead contains at least
    one '*.tar.bz2' file, the directory is assumed to be a standard subdir, and only repodata.json
    information will be updated.

    """
    base_path, dirname = os.path.split(dir_path)
    if dirname in DEFAULT_SUBDIRS:
        if warn:
            log.warn("The update_index function has changed to index all subdirs at once.  You're pointing it at a single subdir.  "
                    "Please update your code to point it at the channel root, rather than a subdir.")
        return update_index(base_path, check_md5=check_md5, channel_name=channel_name,
                            threads=threads, verbose=verbose, progress=progress,
                            hotfix_source_repo=hotfix_source_repo,
                            convert_if_not_present=convert_if_not_present)
    return ChannelIndex(dir_path, channel_name, subdirs=subdirs, threads=threads,
                        deep_integrity_check=check_md5).index(patch_generator=patch_generator, verbose=verbose,
                                                              progress=progress,
                                                              hotfix_source_repo=hotfix_source_repo,
                                                              convert_if_not_present=convert_if_not_present)
<<<<<<< HEAD


def _determine_namespace(info):
    if info.get('namespace'):
        namespace = info['namespace']
    else:
        depends_names = set()
        for spec in info.get('depends', []):
            try:
                depends_names.add(MatchSpec(spec).name)
            except CondaError:
                pass
        spaces = depends_names & NAMESPACE_PACKAGE_NAMES
        if len(spaces) == 1:
            namespace = NAMESPACES_MAP[spaces.pop()]
        else:
            namespace = "global"
        info['namespace'] = namespace

    if not info.get('namespace_in_name') and '-' in info['name']:
        namespace_prefix, reduced_name = info['name'].split('-', 1)
        if namespace_prefix == namespace:
            info['name_in_channel'] = info['name']
            info['name'] = reduced_name

    return namespace, info.get('name_in_channel', info['name']), info['name']


def _make_seconds(timestamp):
    timestamp = int(timestamp)
    if timestamp > 253402300799:  # 9999-12-31
        timestamp //= 1000  # convert milliseconds to seconds; see conda/conda-build#1988
    return timestamp


# ==========================================================================


REPODATA_VERSION = 1
CHANNELDATA_VERSION = 1
REPODATA_JSON_FN = 'repodata.json'
REPODATA_FROM_PKGS_JSON_FN = 'repodata_from_packages.json'
CHANNELDATA_FIELDS = (
    "description",
    "dev_url",
    "doc_url",
    "doc_source_url",
    "home",
    "license",
    "reference_package",
    "source_url",
    "source_git_url",
    "source_git_tag",
    "source_git_rev",
    "summary",
    "version",
    "subdirs",
    "icon_url",
    "icon_hash",  # "md5:abc123:12"
    "run_exports",
    "binary_prefix",
    "text_prefix",
    "activate.d",
    "deactivate.d",
    "pre_link",
    "post_link",
    "pre_unlink",
    "tags",
    "identifiers",
    "keywords",
    "recipe_origin",
    "commits",
)


def _clear_newline_chars(record, field_name):
    if field_name in record:
        try:
            record[field_name] = record[field_name].strip().replace('\n', ' ')
        except AttributeError:
            # sometimes description gets added as a list instead of just a string
            record[field_name] = record[field_name][0].strip().replace('\n', ' ')


def _apply_instructions(subdir, repodata, instructions):
    repodata.setdefault("removed", [])
    utils.merge_or_update_dict(repodata.get('packages', {}), instructions.get('packages', {}), merge=False,
                               add_missing_keys=False)

    for fn in instructions.get('revoke', ()):
        repodata['packages'][fn]['revoked'] = True
        repodata['packages'][fn]['depends'].append('package_has_been_revoked')

    for fn in instructions.get('remove', ()):
        popped = repodata['packages'].pop(fn, None)
        if popped:
            repodata["removed"].append(fn)
    repodata["removed"].sort()

    return repodata


def _get_jinja2_environment():
    def _filter_strftime(dt, dt_format):
        if isinstance(dt, Number):
            if dt > 253402300799:  # 9999-12-31
                dt //= 1000  # convert milliseconds to seconds; see #1988
            dt = datetime.utcfromtimestamp(dt).replace(tzinfo=pytz.timezone("UTC"))
        return dt.strftime(dt_format)

    def _filter_add_href(text, link, **kwargs):
        if link:
            kwargs_list = ['href="{0}"'.format(link)]
            kwargs_list.append('alt="{0}"'.format(text))
            kwargs_list += ['{0}="{1}"'.format(k, v) for k, v in kwargs.items()]
            return '<a {0}>{1}</a>'.format(' '.join(kwargs_list), text)
        else:
            return text

    environment = Environment(
        loader=PackageLoader('conda_build', 'templates'),
    )
    environment.filters['human_bytes'] = human_bytes
    environment.filters['strftime'] = _filter_strftime
    environment.filters['add_href'] = _filter_add_href
    environment.trim_blocks = True
    environment.lstrip_blocks = True

    return environment


def _maybe_write(path, content, write_newline_end=False, content_is_binary=False):
    temp_path = join(gettempdir(), str(uuid4()))

    if not content_is_binary:
        content = ensure_binary(content)
    with open(temp_path, 'wb') as fh:
        fh.write(content)
        if write_newline_end:
            fh.write(b'\n')
    if isfile(path):
        if utils.md5_file(temp_path) == utils.md5_file(path):
            # No need to change mtimes. The contents already match.
            os.unlink(temp_path)
            return False
    # log.info("writing %s", path)
    try:
        move(temp_path, path)
    except PermissionError:
        utils.copy_into(temp_path, path)
        os.unlink(temp_path)
    return True


def _gather_channeldata_reference_packages(all_repodata_packages):
    groups = groupby('name', all_repodata_packages)
    reference_packages = []
    for group in groups.values():
        try:
            version_groups = groupby('version', group)
            latest_version = sorted(version_groups, key=VersionOrder)[-1]
            build_number_groups = groupby('build_number', version_groups[latest_version])
            latest_build_number = sorted(build_number_groups)[-1]
            ref_pkg = sorted(build_number_groups[latest_build_number],
                                key=lambda x: x['subdir'])[-1]
            ref_pkg["subdirs"] = sorted(set(rec['subdir'] for rec in group))
            ref_pkg["reference_package"] = "%s/%s" % (ref_pkg["subdir"], ref_pkg["fn"])
            reference_packages.append(ref_pkg)
        except KeyError as e:
            log.warn("group {} failed to gather channeldata.  Error was {}.  Skipping this one...".format(group, e))
    return reference_packages


def _collect_namemap(subdirs, patched_repodata, patch_instructions):
    external_dependencies = {
        name_in_channel: namekey
        for pi in patch_instructions.values()
        for name_in_channel, namekey in pi.get('external_dependencies', {}).items()
    }
    namemap = {}  # name_in_channel, cuid_namekey
    namemap.update(external_dependencies)

    ambiguous_namekeys = defaultdict(set)  # name, namekey
    for subdir in subdirs:
        repodata = patched_repodata[subdir]
        for info in repodata['packages'].values():
            namespace, name_in_channel, name = _determine_namespace(info)
            namekey = namespace + ":" + name
            # TODO: this name_in_channel thing should be dropped if the package has an explicitly assigned namespace
            if name_in_channel in namemap:
                # This assertion is important. It guarantees that we don't have packages bridging namespaces.
                # assert namekey == namemap[name_in_channel], (subdir, namekey, namemap[name_in_channel])
                if namekey != namemap[name_in_channel]:
                    ambiguous_namekeys[name_in_channel].add(namemap[name_in_channel])
                    ambiguous_namekeys[name_in_channel].add(namekey)
                    # ambiguous_namekeys.append((subdir, name_in_channel, namekey, namemap[name_in_channel], fn))
            else:
                namemap[name_in_channel] = namekey
    return namemap, ambiguous_namekeys


def _warn_on_ambiguous_namekeys(ambiguous_namekeys, subdirs, patched_repodata):
    """
    The following packages ambiguously straddle namespaces and require metadata correction:
        package_name:
        namespace1:
            - subdir/fn1.tar.bz2
            - subdir/fn2.tar.bz2
        namespace2:
            - subdir/fn3.tar.bz2
            - subdir/fn4.tar.bz2

    The associated packages are being removed from the index.
    """
    if ambiguous_namekeys:
        abc = defaultdict(lambda: defaultdict(list))
        for subdir in subdirs:
            repodata = patched_repodata[subdir]
            for fn, info in repodata['packages'].items():
                if info["name"] in ambiguous_namekeys:
                    abc[info["name"]][info["namespace"]].append(subdir + "/" + fn)

        builder = ["WARNING: The following packages ambiguously straddle namespaces and require metadata correction:"]
        for package_name in sorted(abc):
            builder.append("  %s:" % package_name)
            for namespace in sorted(abc[package_name]):
                builder.append("    %s:" % namespace)
                for subdir_fn in sorted(abc[package_name][namespace]):
                    builder.append("      - %s" % subdir_fn)
                    subdir, fn = subdir_fn.split("/")
                    popped = patched_repodata[subdir]["packages"].pop(fn, None)
                    if popped:
                        patched_repodata[subdir]["removed"].append(fn)
        # we remove them from the v2 repodata, not b1
        # builder.append("The associated packages are being removed from the index.")
        builder.append('')
        log.warn("\n".join(builder))


def _add_namespace_to_spec(fn, info, dep_str, namemap, missing_dependencies, subdir):
    if not conda_interface.conda_47:
        return dep_str

    spec = MatchSpec(dep_str)
    if hasattr(spec, 'namespace') and spec.namespace:
        # this spec is fine
        return dep_str
    else:
        # look up namekey
        # spec.name refers to name_in_channel; need to convert to namekey, but the
        #   correct namekey might not even be in the channel
        if spec.name not in namemap:
            missing_dependencies[spec.name].append(subdir + "/" + fn)
            return dep_str
        namekey = namemap[spec.name]
        namespace, name = namekey.split(":", 1)
        try:
            spec = MatchSpec(spec, namespace=namespace, name=name)
        except CondaError:
            spec = MatchSpec(spec, name=name)
        return spec.conda_build_form()


def _make_build_string(build, build_number):
    build_number_as_string = str(build_number)
    if build.endswith(build_number_as_string):
        build = build[:-len(build_number_as_string)]
        build = build.rstrip("_")
    build_string = build
    return build_string


def _warn_on_missing_dependencies(missing_dependencies, patched_repodata):
    """
    The following dependencies do not exist in the channel and are not declared
    as external dependencies:

    dependency1:
        - subdir/fn1.tar.bz2
        - subdir/fn2.tar.bz2
    dependency2:
        - subdir/fn3.tar.bz2
        - subdir/fn4.tar.bz2

    The associated packages are being removed from the index.
    """

    if missing_dependencies:
        builder = [
            "WARNING: The following dependencies do not exist in the channel",
            "    and are not declared as external dependencies:"
        ]
        for dep_name in sorted(missing_dependencies):
            builder.append("  %s" % dep_name)
            for subdir_fn in sorted(missing_dependencies[dep_name]):
                builder.append("    - %s" % subdir_fn)
                subdir, fn = subdir_fn.split("/")
                popped = patched_repodata[subdir]["packages"].pop(fn, None)
                if popped:
                    patched_repodata[subdir]["removed"].append(fn)

        builder.append("The associated packages are being removed from the index.")
        builder.append('')
        log.warn("\n".join(builder))


def _augment_repodata(subdirs, patched_repodata, patch_instructions):
    augmented_repodata = {}

    # TODO: handle packages that need to be renamed

    # Step 1. Collect all package names and associated namespaces.
    #         Attach namespace to every package.
    namemap, ambiguous_namekeys = _collect_namemap(subdirs, patched_repodata, patch_instructions)
    _warn_on_ambiguous_namekeys(ambiguous_namekeys, subdirs, patched_repodata)
    missing_dependencies = defaultdict(list)

    # Step 2. Add depends2 and constrains2, and other fields
    for subdir in subdirs:
        repodata = patched_repodata[subdir]
        for fn, info in repodata['packages'].items():
            info['record_version'] = 1
            if 'constrains' in info:
                constrains_names = set(dep.split()[0] for dep in info["constrains"])
                try:
                    info['constrains2'] = [_add_namespace_to_spec(fn, info, dep, namemap, missing_dependencies, subdir)
                                        for dep in info['constrains']]
                    info['depends2'] = [_add_namespace_to_spec(fn, info, dep, namemap, missing_dependencies, subdir)
                                        for dep in info['depends'] if dep.split()[0] not in constrains_names]
                except CondaError as e:
                    log.warn("Encountered a file ({}) that conda does not like.  Error was: {}.  Skipping this one...".format(fn, e))
            else:
                try:
                    info['depends2'] = [_add_namespace_to_spec(fn, info, dep, namemap, missing_dependencies, subdir)
                                        for dep in info['depends']]
                except CondaError as e:
                    log.warn("Encountered a file ({}) that conda does not like.  Error was: {}.  Skipping this one...".format(fn, e))
            # info['build_string'] =_make_build_string(info["build"], info["build_number"])
        repodata["removed"] = patch_instructions[subdir].get("remove", [])
        augmented_repodata[subdir] = repodata
    _warn_on_missing_dependencies(missing_dependencies, patched_repodata)
    return augmented_repodata


=======


def _determine_namespace(info):
    if info.get('namespace'):
        namespace = info['namespace']
    else:
        depends_names = set()
        for spec in info.get('depends', []):
            try:
                depends_names.add(MatchSpec(spec).name)
            except CondaError:
                pass
        spaces = depends_names & NAMESPACE_PACKAGE_NAMES
        if len(spaces) == 1:
            namespace = NAMESPACES_MAP[spaces.pop()]
        else:
            namespace = "global"
        info['namespace'] = namespace

    if not info.get('namespace_in_name') and '-' in info['name']:
        namespace_prefix, reduced_name = info['name'].split('-', 1)
        if namespace_prefix == namespace:
            info['name_in_channel'] = info['name']
            info['name'] = reduced_name

    return namespace, info.get('name_in_channel', info['name']), info['name']


def _make_seconds(timestamp):
    timestamp = int(timestamp)
    if timestamp > 253402300799:  # 9999-12-31
        timestamp //= 1000  # convert milliseconds to seconds; see conda/conda-build#1988
    return timestamp


# ==========================================================================


REPODATA_VERSION = 1
CHANNELDATA_VERSION = 1
REPODATA_JSON_FN = 'repodata.json'
CHANNELDATA_FIELDS = (
    "description",
    "dev_url",
    "doc_url",
    "doc_source_url",
    "home",
    "license",
    "reference_package",
    "source_url",
    "source_git_url",
    "source_git_tag",
    "source_git_rev",
    "summary",
    "version",
    "subdirs",
    "icon_url",
    "icon_hash",  # "md5:abc123:12"
    "run_exports",
    "binary_prefix",
    "text_prefix",
    "activate.d",
    "deactivate.d",
    "pre_link",
    "post_link",
    "pre_unlink",
    "tags",
    "identifiers",
    "keywords",
    "recipe_origin",
    "commits",
)


def _clear_newline_chars(record, field_name):
    if field_name in record:
        try:
            record[field_name] = record[field_name].strip().replace('\n', ' ')
        except AttributeError:
            # sometimes description gets added as a list instead of just a string
            record[field_name] = record[field_name][0].strip().replace('\n', ' ')


def _apply_instructions(subdir, repodata, instructions):
    repodata.setdefault("removed", [])
    utils.merge_or_update_dict(repodata.get('packages', {}), instructions.get('packages', {}), merge=False,
                               add_missing_keys=False)

    for fn in instructions.get('revoke', ()):
        repodata['packages'][fn]['revoked'] = True
        repodata['packages'][fn]['depends'].append('package_has_been_revoked')

    for fn in instructions.get('remove', ()):
        popped = repodata['packages'].pop(fn, None)
        if popped:
            repodata["removed"].append(fn)
    repodata["removed"].sort()

    return repodata


def _get_jinja2_environment():
    def _filter_strftime(dt, dt_format):
        if isinstance(dt, Number):
            if dt > 253402300799:  # 9999-12-31
                dt //= 1000  # convert milliseconds to seconds; see #1988
            dt = datetime.utcfromtimestamp(dt).replace(tzinfo=pytz.timezone("UTC"))
        return dt.strftime(dt_format)

    def _filter_add_href(text, link, **kwargs):
        if link:
            kwargs_list = ['href="{0}"'.format(link)]
            kwargs_list.append('alt="{0}"'.format(text))
            kwargs_list += ['{0}="{1}"'.format(k, v) for k, v in kwargs.items()]
            return '<a {0}>{1}</a>'.format(' '.join(kwargs_list), text)
        else:
            return text

    environment = Environment(
        loader=PackageLoader('conda_build', 'templates'),
    )
    environment.filters['human_bytes'] = human_bytes
    environment.filters['strftime'] = _filter_strftime
    environment.filters['add_href'] = _filter_add_href
    environment.trim_blocks = True
    environment.lstrip_blocks = True

    return environment


def _maybe_write(path, content, write_newline_end=False, content_is_binary=False):
    temp_path = join(gettempdir(), str(uuid4()))

    if not content_is_binary:
        content = ensure_binary(content)
    with open(temp_path, 'wb') as fh:
        fh.write(content)
        if write_newline_end:
            fh.write(b'\n')
    if isfile(path):
        if utils.md5_file(temp_path) == utils.md5_file(path):
            # No need to change mtimes. The contents already match.
            os.unlink(temp_path)
            return False
    # log.info("writing %s", path)
    try:
        move(temp_path, path)
    except PermissionError:
        utils.copy_into(temp_path, path)
        os.unlink(temp_path)
    return True


def _gather_channeldata_reference_packages(all_repodata_packages):
    groups = groupby('name', all_repodata_packages)
    reference_packages = []
    for group in groups.values():
        try:
            version_groups = groupby('version', group)
            latest_version = sorted(version_groups, key=VersionOrder)[-1]
            build_number_groups = groupby('build_number', version_groups[latest_version])
            latest_build_number = sorted(build_number_groups)[-1]
            ref_pkg = sorted(build_number_groups[latest_build_number],
                                key=lambda x: x['subdir'])[-1]
            ref_pkg["subdirs"] = sorted(set(rec['subdir'] for rec in group))
            ref_pkg["reference_package"] = "%s/%s" % (ref_pkg["subdir"], ref_pkg["fn"])
            reference_packages.append(ref_pkg)
        except KeyError as e:
            log.warn("group {} failed to gather channeldata.  Error was {}.  Skipping this one...".format(group, e))
    return reference_packages


def _collect_namemap(subdirs, patched_repodata, patch_instructions):
    external_dependencies = {
        name_in_channel: namekey
        for pi in patch_instructions.values()
        for name_in_channel, namekey in pi.get('external_dependencies', {}).items()
    }
    namemap = {}  # name_in_channel, cuid_namekey
    namemap.update(external_dependencies)

    ambiguous_namekeys = defaultdict(set)  # name, namekey
    for subdir in subdirs:
        repodata = patched_repodata[subdir]
        for info in repodata['packages'].values():
            namespace, name_in_channel, name = _determine_namespace(info)
            namekey = namespace + ":" + name
            # TODO: this name_in_channel thing should be dropped if the package has an explicitly assigned namespace
            if name_in_channel in namemap:
                # This assertion is important. It guarantees that we don't have packages bridging namespaces.
                # assert namekey == namemap[name_in_channel], (subdir, namekey, namemap[name_in_channel])
                if namekey != namemap[name_in_channel]:
                    ambiguous_namekeys[name_in_channel].add(namemap[name_in_channel])
                    ambiguous_namekeys[name_in_channel].add(namekey)
                    # ambiguous_namekeys.append((subdir, name_in_channel, namekey, namemap[name_in_channel], fn))
            else:
                namemap[name_in_channel] = namekey
    return namemap, ambiguous_namekeys


def _warn_on_ambiguous_namekeys(ambiguous_namekeys, subdirs, patched_repodata):
    """
    The following packages ambiguously straddle namespaces and require metadata correction:
        package_name:
        namespace1:
            - subdir/fn1.tar.bz2
            - subdir/fn2.tar.bz2
        namespace2:
            - subdir/fn3.tar.bz2
            - subdir/fn4.tar.bz2

    The associated packages are being removed from the index.
    """
    if ambiguous_namekeys:
        abc = defaultdict(lambda: defaultdict(list))
        for subdir in subdirs:
            repodata = patched_repodata[subdir]
            for fn, info in repodata['packages'].items():
                if info["name"] in ambiguous_namekeys:
                    abc[info["name"]][info["namespace"]].append(subdir + "/" + fn)

        builder = ["WARNING: The following packages ambiguously straddle namespaces and require metadata correction:"]
        for package_name in sorted(abc):
            builder.append("  %s:" % package_name)
            for namespace in sorted(abc[package_name]):
                builder.append("    %s:" % namespace)
                for subdir_fn in sorted(abc[package_name][namespace]):
                    builder.append("      - %s" % subdir_fn)
                    subdir, fn = subdir_fn.split("/")
                    popped = patched_repodata[subdir]["packages"].pop(fn, None)
                    if popped:
                        patched_repodata[subdir]["removed"].append(fn)
        # we remove them from the v2 repodata, not b1
        # builder.append("The associated packages are being removed from the index.")
        builder.append('')
        log.warn("\n".join(builder))


def _add_namespace_to_spec(fn, info, dep_str, namemap, missing_dependencies, subdir):
    if not conda_interface.conda_47:
        return dep_str

    spec = MatchSpec(dep_str)
    if hasattr(spec, 'namespace') and spec.namespace:
        # this spec is fine
        return dep_str
    else:
        # look up namekey
        # spec.name refers to name_in_channel; need to convert to namekey, but the
        #   correct namekey might not even be in the channel
        if spec.name not in namemap:
            missing_dependencies[spec.name].append(subdir + "/" + fn)
            return dep_str
        namekey = namemap[spec.name]
        namespace, name = namekey.split(":", 1)
        try:
            spec = MatchSpec(spec, namespace=namespace, name=name)
        except CondaError:
            spec = MatchSpec(spec, name=name)
        return spec.conda_build_form()


def _make_build_string(build, build_number):
    build_number_as_string = str(build_number)
    if build.endswith(build_number_as_string):
        build = build[:-len(build_number_as_string)]
        build = build.rstrip("_")
    build_string = build
    return build_string


def _warn_on_missing_dependencies(missing_dependencies, patched_repodata):
    """
    The following dependencies do not exist in the channel and are not declared
    as external dependencies:

    dependency1:
        - subdir/fn1.tar.bz2
        - subdir/fn2.tar.bz2
    dependency2:
        - subdir/fn3.tar.bz2
        - subdir/fn4.tar.bz2

    The associated packages are being removed from the index.
    """

    if missing_dependencies:
        builder = [
            "WARNING: The following dependencies do not exist in the channel",
            "    and are not declared as external dependencies:"
        ]
        for dep_name in sorted(missing_dependencies):
            builder.append("  %s" % dep_name)
            for subdir_fn in sorted(missing_dependencies[dep_name]):
                builder.append("    - %s" % subdir_fn)
                subdir, fn = subdir_fn.split("/")
                popped = patched_repodata[subdir]["packages"].pop(fn, None)
                if popped:
                    patched_repodata[subdir]["removed"].append(fn)

        builder.append("The associated packages are being removed from the index.")
        builder.append('')
        log.warn("\n".join(builder))


def _augment_repodata(subdirs, patched_repodata, patch_instructions):
    augmented_repodata = {}

    # TODO: handle packages that need to be renamed

    # Step 1. Collect all package names and associated namespaces.
    #         Attach namespace to every package.
    namemap, ambiguous_namekeys = _collect_namemap(subdirs, patched_repodata, patch_instructions)
    _warn_on_ambiguous_namekeys(ambiguous_namekeys, subdirs, patched_repodata)
    missing_dependencies = defaultdict(list)

    # Step 2. Add depends2 and constrains2, and other fields
    for subdir in subdirs:
        repodata = patched_repodata[subdir]
        for fn, info in repodata['packages'].items():
            info['record_version'] = 1
            if 'constrains' in info:
                constrains_names = set(dep.split()[0] for dep in info["constrains"])
                try:
                    info['constrains2'] = [_add_namespace_to_spec(fn, info, dep, namemap, missing_dependencies, subdir)
                                        for dep in info['constrains']]
                    info['depends2'] = [_add_namespace_to_spec(fn, info, dep, namemap, missing_dependencies, subdir)
                                        for dep in info['depends'] if dep.split()[0] not in constrains_names]
                except CondaError as e:
                    log.warn("Encountered a file ({}) that conda does not like.  Error was: {}.  Skipping this one...".format(fn, e))
            else:
                try:
                    info['depends2'] = [_add_namespace_to_spec(fn, info, dep, namemap, missing_dependencies, subdir)
                                        for dep in info['depends']]
                except CondaError as e:
                    log.warn("Encountered a file ({}) that conda does not like.  Error was: {}.  Skipping this one...".format(fn, e))
            # info['build_string'] =_make_build_string(info["build"], info["build_number"])
        repodata["removed"] = patch_instructions[subdir].get("remove", [])
        augmented_repodata[subdir] = repodata
    _warn_on_missing_dependencies(missing_dependencies, patched_repodata)
    return augmented_repodata


>>>>>>> be011df4
def _cache_post_install_details(paths_cache_path, post_install_cache_path):
    post_install_details_json = {'binary_prefix': False, 'text_prefix': False,
                                 'activate.d': False, 'deactivate.d': False,
                                 'pre_link': False, 'post_link': False, 'pre_unlink': False}
    if os.path.lexists(paths_cache_path):
        with open(paths_cache_path) as f:
            paths = json.load(f).get('paths', [])

    # get embedded prefix data from paths.json
        for f in paths:
            if f.get('prefix_placeholder'):
                if f.get('file_mode') == 'binary':
                    post_install_details_json['binary_prefix'] = True
                elif f.get('file_mode') == 'text':
                    post_install_details_json['text_prefix'] = True
                # check for any activate.d/deactivate.d scripts
                for k in ('activate.d', 'deactivate.d'):
                    if not post_install_details_json.get(k) and f['_path'].startswith('etc/conda/%s' % k):
                        post_install_details_json[k] = True
            # check for any link scripts
            for pat in ('pre-link', 'post-link', 'pre-unlink'):
                if not post_install_details_json.get(pat) and fnmatch.fnmatch(f['_path'], '*/.*-%s.*' % pat):
                    post_install_details_json[pat.replace("-", "_")] = True

    with open(post_install_cache_path, 'w') as fh:
        json.dump(post_install_details_json, fh)


def _cache_recipe(tmpdir, recipe_cache_path):
    recipe_path_search_order = (
                'info/recipe/meta.yaml.rendered',
                'info/recipe/meta.yaml',
                'info/meta.yaml',
            )
    for path in recipe_path_search_order:
        recipe_path = os.path.join(tmpdir, path)
        if os.path.lexists(recipe_path):
            break
        recipe_path = None

    recipe_json = {}
    if recipe_path:
        with open(recipe_path) as f:
            try:
                recipe_json = yaml.safe_load(f)
            except (ConstructorError, ParserError, ScannerError):
                pass
    try:
        recipe_json_str = json.dumps(recipe_json, skipkeys=True)
    except TypeError:
        recipe_json.get('requirements', {}).pop('build')
        recipe_json_str = json.dumps(recipe_json, skipkeys=True)
    with open(recipe_cache_path, 'w') as fh:
        fh.write(recipe_json_str)
    return recipe_json


def _cache_run_exports(tmpdir, run_exports_cache_path):
    run_exports = {}
    try:
        with open(os.path.join(tmpdir, 'info', 'run_exports.json')) as f:
            run_exports = json.load(f)
    except (IOError, FileNotFoundError):
        try:
            with open(os.path.join(tmpdir, 'info', 'run_exports.yaml')) as f:
                run_exports = yaml.safe_load(f)
        except (IOError, FileNotFoundError):
            log.debug("%s has no run_exports file (this is OK)" % tmpdir)
    with open(run_exports_cache_path, 'w') as fh:
        json.dump(run_exports, fh)


def _cache_icon(tmpdir, recipe_json, icon_cache_path):
    # If a conda package contains an icon, also extract and cache that in an .icon/
    # directory.  The icon file name is the name of the package, plus the extension
    # of the icon file as indicated by the meta.yaml `app/icon` key.
    # apparently right now conda-build renames all icons to 'icon.png'
    # What happens if it's an ico file, or a svg file, instead of a png? Not sure!
    app_icon_path = recipe_json.get('app', {}).get('icon')
    if app_icon_path:
        icon_path = os.path.join(tmpdir, 'info', 'recipe', app_icon_path)
        if not os.path.lexists(icon_path):
            icon_path = os.path.join(tmpdir, 'info', 'icon.png')
        if os.path.lexists(icon_path):
            icon_cache_path += splitext(app_icon_path)[-1]
            move(icon_path, icon_cache_path)


def _make_subdir_index_html(channel_name, subdir, repodata_packages, extra_paths):
    environment = _get_jinja2_environment()
    template = environment.get_template('subdir-index.html.j2')
    rendered_html = template.render(
        title="%s/%s" % (channel_name or '', subdir),
        packages=repodata_packages,
        current_time=datetime.utcnow().replace(tzinfo=pytz.timezone("UTC")),
        extra_paths=extra_paths,
    )
    return rendered_html


def _make_channeldata_index_html(channel_name, channeldata):
    environment = _get_jinja2_environment()
    template = environment.get_template('channeldata-index.html.j2')
    rendered_html = template.render(
        title=channel_name,
        packages=channeldata['packages'],
        subdirs=channeldata['subdirs'],
        current_time=datetime.utcnow().replace(tzinfo=pytz.timezone("UTC")),
    )
    return rendered_html


def _get_source_repo_git_info(path):
    is_repo = subprocess.check_output(["git", "rev-parse", "--is-inside-work-tree"], cwd=path)
    if is_repo.strip().decode('utf-8') == "true":
        output = subprocess.check_output(['git', 'log',
                                        "--pretty=format:'%h|%ad|%an|%s'",
                                        "--date=unix"], cwd=path)
        commits = []
        for line in output.decode("utf-8").strip().splitlines():
            _hash, _time, _author, _desc = line.split("|")
            commits.append({"hash": _hash, "timestamp": int(_time),
                            "author": _author, "description": _desc})
    return commits


@contextlib.contextmanager
def _tmp_chdir(dest):
    curdir = os.getcwd()
    try:
        os.chdir(dest)
        yield
    finally:
        os.chdir(curdir)


def _collect_commits(package_order, hotfix_source_repo, cutoff_time):
    commit_info = {}

    for package_name, info in package_order.items():
        commits = info.get('commits', [])
        for commit in commits:
            commit['timestamp'] = int(commit['timestamp'])
        commits = [commit for commit in commits if commit['timestamp'] > cutoff_time]
        commits.sort(key=lambda x: x['timestamp'], reverse=True)
        if commits:
            commit_info["%s (%s)" % (package_name, info['version'])] = {"recipe_origin": info.get('recipe_origin'),
                                                                        "commits": commits}
    if hotfix_source_repo:
        commit_info['index hotfixes'] = {"recipe_origin": hotfix_source_repo,
                                        "commits": sorted([commit for commit in _get_source_repo_git_info(hotfix_source_repo)
                                                if commit["timestamp"] > cutoff_time],
                                            key=lambda x: x["timestamp"], reverse=True)}
    sorted_commit_info = OrderedDict()

    order = sorted(commit_info, key=lambda k: commit_info[k]['commits'][0]['timestamp'], reverse=True)
    for k in order:
        sorted_commit_info[k] = commit_info[k]
    return sorted_commit_info


def get_converse_format_path(fn, subdir_path, convert_if_not_present=True):
    """Gets the new .conda file that matches an old .tar.bz2.  If it doesn't exist, run cph to convert it."""
    if fn.endswith("tar.bz2"):
        converted_fn = fn.replace(".tar.bz2", ".conda")
        convert_ext = ".conda"
    elif fn.endswith(".conda"):
        converted_fn = fn.replace(".conda", ".tar.bz2")
        convert_ext = ".tar.bz2"
    if not os.path.lexists(os.path.join(subdir_path, converted_fn)):
        if convert_if_not_present:
            conda_package_handling.api.transmute(fn, convert_ext, out_folder=subdir_path)
        else:
            return None
    return converted_fn


def _cache_info_file(tmpdir, info_fn, cache_path):
    info_path = os.path.join(tmpdir, 'info', info_fn)
    if os.path.lexists(info_path):
        try:
            os.makedirs(os.path.dirname(cache_path))
        except:
            pass
        move(info_path, cache_path)


class ChannelIndex(object):

    def __init__(self, channel_root, channel_name, subdirs=None, threads=MAX_THREADS_DEFAULT,
                 deep_integrity_check=False):
        self.channel_root = abspath(channel_root)
        self.channel_name = channel_name or basename(channel_root.rstrip('/'))
        self._subdirs = subdirs
        self.thread_executor = ThreadLimitedThreadPoolExecutor(threads)
        self.deep_integrity_check = deep_integrity_check

    def index(self, patch_generator, hotfix_source_repo=None, verbose=False, progress=False,
              convert_if_not_present=False):
<<<<<<< HEAD
        if verbose:
            level = logging.DEBUG
        else:
            level = logging.ERROR

        with utils.LoggingContext(level, loggers=[__name__]):
            if not self._subdirs:
                detected_subdirs = set(subdir for subdir in os.listdir(self.channel_root)
                                    if subdir in DEFAULT_SUBDIRS and isdir(join(self.channel_root, subdir)))
                log.debug("found subdirs %s" % detected_subdirs)
                self.subdirs = subdirs = sorted(detected_subdirs | {'noarch'})
            else:
                self.subdirs = subdirs = sorted(set(self._subdirs) | {'noarch'})

            # Step 1. Lock local channel.
            with utils.try_acquire_locks([utils.get_lock(self.channel_root)], timeout=900):
                # Step 2. Collect repodata from packages, save to pkg_repodata.json file
                repodata_from_packages = {}
                with tqdm(total=len(subdirs), disable=(verbose or not progress)) as t:
                    for subdir in subdirs:
                        t.set_description("Subdir: %s" % subdir)
                        t.update()
                        _ensure_valid_channel(self.channel_root, subdir)
                        repodata_from_packages[subdir] = self.index_subdir(
                            subdir, verbose=verbose, progress=progress,
                            convert_if_not_present=convert_if_not_present)
                        self._write_repodata(subdir, repodata_from_packages[subdir],
                                             REPODATA_FROM_PKGS_JSON_FN)

                # Step 3. Apply patch instructions.
                patched_repodata = {}
                patch_instructions = {}
                for subdir in subdirs:
                    patched_repodata[subdir], patch_instructions[subdir] = self._patch_repodata(
                        subdir, repodata_from_packages[subdir], patch_generator)

                # Step 4. Save patched and augmented repodata.
                for subdir in subdirs:
                    # If the contents of repodata have changed, write a new repodata.json file.
                    self._write_repodata(subdir, patched_repodata[subdir], REPODATA_JSON_FN)

                # Step 5. Augment repodata with additional information.
                augmented_repodata = _augment_repodata(subdirs, patched_repodata, patch_instructions)

                # Step 6. Create and save repodata2.json
                # Also create associated index.html.
                repodata2 = {}
                for subdir in subdirs:
                    repodata2[subdir] = self._create_repodata2(subdir, augmented_repodata[subdir])
                    changed = self._write_repodata2(subdir, repodata2[subdir])
                    if changed:
                        self._write_subdir_index_html(subdir, repodata2[subdir])

                # Step 7. Create and write channeldata.
                all_repodata_packages = tuple(concat(repodata["packages"] for repodata in repodata2.values()))
                reference_packages = _gather_channeldata_reference_packages(all_repodata_packages)
                channel_data, package_mtimes = self._build_channeldata(subdirs, reference_packages)
                self._write_channeldata_index_html(channel_data)
                self._write_channeldata_rss(channel_data, package_mtimes, hotfix_source_repo)
                self._write_channeldata(channel_data)

    def index_subdir(self, subdir, verbose=False, progress=False, convert_if_not_present=False):
        # TODO Use REPODATA_FROM_PKGS_JSON_FN in this method
        subdir_path = join(self.channel_root, subdir)
        self._ensure_dirs(subdir)
        repodata_json_path = join(subdir_path, REPODATA_JSON_FN)

        if verbose:
            log.info("Building repodata for %s" % subdir_path)

        # gather conda package filenames in subdir
=======
        if verbose:
            level = logging.DEBUG
        else:
            level = logging.ERROR

        with utils.LoggingContext(level, loggers=[__name__]):
            if not self._subdirs:
                detected_subdirs = set(subdir for subdir in os.listdir(self.channel_root)
                                    if subdir in DEFAULT_SUBDIRS and isdir(join(self.channel_root, subdir)))
                log.debug("found subdirs %s" % detected_subdirs)
                self.subdirs = subdirs = sorted(detected_subdirs | {'noarch'})
            else:
                self.subdirs = subdirs = sorted(set(self._subdirs) | {'noarch'})

            # Step 1. Lock local channel.
            with utils.try_acquire_locks([utils.get_lock(self.channel_root)], timeout=900):
                # Step 2. Collect repodata from packages.
                repodata_from_packages = {}
                with tqdm(total=len(subdirs), disable=(verbose or not progress)) as t:
                    for subdir in subdirs:
                        t.set_description("Subdir: %s" % subdir)
                        t.update()
                        _ensure_valid_channel(self.channel_root, subdir)
                        repodata_from_packages[subdir] = self.index_subdir(
                            subdir, verbose=verbose, progress=progress,
                            convert_if_not_present=convert_if_not_present)

                # Step 3. Apply patch instructions.
                patched_repodata = {}
                patch_instructions = {}
                for subdir in subdirs:
                    patched_repodata[subdir], patch_instructions[subdir] = self._patch_repodata(
                        subdir, repodata_from_packages[subdir], patch_generator)

                # Step 4. Save patched and augmented repodata.
                for subdir in subdirs:
                    # If the contents of repodata have changed, write a new repodata.json file.
                    # Also create associated index.html.
                    self._write_repodata(subdir, patched_repodata[subdir])

                # Step 5. Augment repodata with additional information.
                augmented_repodata = _augment_repodata(subdirs, patched_repodata, patch_instructions)

                # Step 6. Create and save repodata2.json
                repodata2 = {}
                for subdir in subdirs:
                    repodata2[subdir] = self._create_repodata2(subdir, augmented_repodata[subdir])
                    changed = self._write_repodata2(subdir, repodata2[subdir])
                    if changed:
                        self._write_subdir_index_html(subdir, repodata2[subdir])

                # Step 7. Create and write channeldata.
                all_repodata_packages = tuple(concat(repodata["packages"] for repodata in repodata2.values()))
                reference_packages = _gather_channeldata_reference_packages(all_repodata_packages)
                channel_data, package_mtimes = self._build_channeldata(subdirs, reference_packages)
                self._write_channeldata_index_html(channel_data)
                self._write_channeldata_rss(channel_data, package_mtimes, hotfix_source_repo)
                self._write_channeldata(channel_data)

    def index_subdir(self, subdir, verbose=False, progress=False, convert_if_not_present=False):
        subdir_path = join(self.channel_root, subdir)
        self._ensure_dirs(subdir)
        repodata_json_path = join(subdir_path, REPODATA_JSON_FN)

        if verbose:
            log.info("Building repodata for %s" % subdir_path)

        # gather conda package filenames in subdir
>>>>>>> be011df4
        # we'll process these first, because reading their metadata is much faster
        new_fns_in_subdir = set(fn for fn in os.listdir(subdir_path)
                                if fn.endswith('.conda'))
        # we still have to process these to get md5 info into the repodata, but we don't need
        #     to open them up to read index metadata, as it is similar to what's in the new format
        old_fns_in_subdir = set(fn for fn in os.listdir(subdir_path)
                                if fn.endswith('.tar.bz2'))
        log.debug("found %d new conda packages in %s" % (len(new_fns_in_subdir), subdir))
        log.debug("found %d old conda packages in %s" % (len(old_fns_in_subdir), subdir))

        # file_pairs = {fn.replace('.conda', ''): [fn, ] }

        # load current/old repodata
        try:
            with open(repodata_json_path) as fh:
                old_repodata = json.load(fh) or {}
        except (EnvironmentError, JSONDecodeError):
            # log.info("no repodata found at %s", repodata_json_path)
            old_repodata = {}
        old_repodata_packages = old_repodata.get("packages", {})
        old_repodata_fns = set(old_repodata_packages)

        # Load stat cache. The stat cache has the form
        #   {
        #     'package_name.tar.bz2': {
        #       'mtime': 123456,
        #       'md5': 'abd123',
        #     },
        #   }
        stat_cache_path = join(subdir_path, '.cache', 'stat.json')
        try:
            with open(stat_cache_path) as fh:
                stat_cache = json.load(fh) or {}
        except:
            stat_cache = {}

        stat_cache_original = stat_cache.copy()

        try:
            # calculate all the paths and figure out what we're going to do with them
            # add_set: filenames that aren't in the current/old repodata, but exist in the subdir
            add_set = old_fns_in_subdir - old_repodata_fns
            remove_set = old_repodata_fns - old_fns_in_subdir
            ignore_set = set(old_repodata.get('removed', []))
            add_set -= ignore_set

            # update_set: Filenames that are in both old repodata and new repodata,
            #     and whose contents have changed based on file size or mtime. We're
            #     not using md5 here because it takes too long. If needing to do full md5 checks,
            #     use the --deep-integrity-check flag / self.deep_integrity_check option.
            update_set = self._calculate_update_set(
                subdir, old_fns_in_subdir - ignore_set, old_repodata_fns, stat_cache,
                verbose=verbose, progress=progress
            )
            # unchanged_set: packages in old repodata whose information can carry straight
            #     across to new repodata
            unchanged_set = sorted(old_repodata_fns - update_set - remove_set - ignore_set)

            # clean up removed files
            removed_set = (old_repodata_fns - old_fns_in_subdir)
            for fn in removed_set:
                if fn in stat_cache:
                    del stat_cache[fn]

            new_repodata_packages = {}
            for fn in sorted(unchanged_set):
                try:
                    new_repodata_packages[fn] = self._load_index_from_cache(subdir, fn, stat_cache,
                                                                            convert_if_not_present)
                except IOError:
                    update_set.add(fn)

            # files that are no longer in the folder should trigger an update for removal
            # removed_set = old_repodata_fns - old_fns_in_subdir))

            # Invalidate cached files for update_set.
            # Extract and cache update_set and add_set, then add to new_repodata_packages.
            # This is also where we update the contents of the stat_cache for successfully
            #   extracted packages.
            hash_extract_set = sorted(set(concatv(add_set, update_set)))
            # log.info("hashing and extracting %d packages", len(hash_extract_set))
            futures = tuple(self.thread_executor.submit(
                self._extract_to_cache, subdir, fn, convert_if_not_present
            ) for fn in hash_extract_set)
            with tqdm(desc="hash & extract packages for %s" % subdir,
                      total=len(futures), disable=(verbose or not progress)) as t:
                for future in as_completed(futures):
                    fn, mtime, size, index_json = future.result()
                    # fn can be None if the file was corrupt or no longer there
                    if fn and mtime:
                        # the progress bar shows package names, but we don't know what their name is before they complete.
                        t.set_description("Hash & extract: %s" % fn)
                        t.update()
                        stat_cache_fn = get_converse_format_path(fn, subdir_path, False) or fn
                        stat_cache[stat_cache_fn] = {'mtime': int(mtime), 'size': size}
                        if fn.endswith(".conda"):
                            raise RuntimeError(".conda files should not appear as keys in index")
                        new_repodata_packages[fn] = index_json
            new_repodata = {
                'packages': new_repodata_packages,
                'info': {
                    'subdir': subdir,
                },
                'repodata_version': REPODATA_VERSION,
                'removed': sorted(list(ignore_set))
            }
        finally:
            if stat_cache != stat_cache_original:
                # log.info("writing stat cache to %s", stat_cache_path)
                with open(stat_cache_path, 'w') as fh:
                    json.dump(stat_cache, fh)
        return new_repodata

    def _ensure_dirs(self, subdir):
        # Create all cache directories in the subdir.
        ensure = lambda path: isdir(path) or os.makedirs(path)
        cache_path = join(self.channel_root, subdir, '.cache')
        ensure(cache_path)
        ensure(join(cache_path, 'index'))
        ensure(join(cache_path, 'about'))
        ensure(join(cache_path, 'paths'))
        ensure(join(cache_path, 'recipe'))
        ensure(join(cache_path, 'run_exports'))
        ensure(join(cache_path, 'post_install'))
        ensure(join(cache_path, 'icon'))
        ensure(join(self.channel_root, 'icons'))
        ensure(join(cache_path, 'recipe_log'))

    def _calculate_update_set(self, subdir, fns_in_subdir, old_repodata_fns, stat_cache, verbose=False, progress=False):
        # Determine the packages that already exist in repodata, but need to be updated.
        # We're not using md5 here because it takes too long.
        candidate_fns = fns_in_subdir & old_repodata_fns
        subdir_path = join(self.channel_root, subdir)
        candidate_fns = {get_converse_format_path(fn, subdir_path, False) or fn for fn in candidate_fns}

        stat_results = tuple((fn, os.lstat(
            join(subdir_path, fn))) for fn in candidate_fns)

        update_set = set(fn for fn, stat_result in tqdm(stat_results, desc="Finding updated files",
                                                        disable=(verbose or not progress))
                         if int(stat_result.st_mtime) != stat_cache.get(fn, {}).get('mtime') or
                         stat_result.st_size != stat_cache.get(fn, {}).get('size'))
        return update_set

    def _extract_to_cache(self, subdir, fn, convert_if_not_present=False):
        # This method WILL reread the tarball. Probably need another one to exit early if
        # there are cases where it's fine not to reread.  Like if we just rebuild repodata
        # from the cached files, but don't use the existing repodata.json as a starting point.
        subdir_path = join(self.channel_root, subdir)
        if fn.endswith(".conda"):
            tar_path = join(subdir_path, get_converse_format_path(
                fn, subdir_path, convert_if_not_present=True))
            new_format_path = fn
        else:
            tar_path = join(subdir_path, fn)
            new_format_path = get_converse_format_path(
                tar_path, subdir_path, convert_if_not_present=convert_if_not_present)
        # try to use any existing .conda format here, because extracting it will be much, much faster
        # default value indicates either corrupt or removed file.  For corrupt, there
        #      is an error message shown.
        retval = fn, None, None, None

        if os.path.isfile(new_format_path or tar_path):
            index_cache_path = join(subdir_path, '.cache', 'index', fn + '.json')
            about_cache_path = join(subdir_path, '.cache', 'about', fn + '.json')
            paths_cache_path = join(subdir_path, '.cache', 'paths', fn + '.json')
            recipe_cache_path = join(subdir_path, '.cache', 'recipe', fn + '.json')
            run_exports_cache_path = join(subdir_path, '.cache', 'run_exports', fn + '.json')
            post_install_cache_path = join(subdir_path, '.cache', 'post_install', fn + '.json')
            icon_cache_path = join(subdir_path, '.cache', 'icon', fn)

            log.debug("hashing, extracting, and caching %s" % new_format_path or tar_path)
            try:
                with TemporaryDirectory() as tmpdir:
                    conda_package_handling.api.extract(new_format_path or tar_path, dest_dir=tmpdir, components="info")
                    index_file = os.path.join(tmpdir, 'info', 'index.json')
                    if not os.path.exists(index_file):
                        return retval

                    with open(index_file) as f:
                        index_json = json.load(f)

                    _cache_info_file(tmpdir, 'about.json', about_cache_path)
                    _cache_info_file(tmpdir, 'paths.json', paths_cache_path)
                    _cache_info_file(tmpdir, 'recipe_log.json', paths_cache_path)
                    _cache_run_exports(tmpdir, run_exports_cache_path)
                    _cache_post_install_details(paths_cache_path, post_install_cache_path)
                    recipe_json = _cache_recipe(tmpdir, recipe_cache_path)
                    _cache_icon(tmpdir, recipe_json, icon_cache_path)

                # calculate extra stuff to add to index.json cache, size, md5, sha256
                    #    This is done for both the old and possibly the new file format.
                    #    The old one is the one that shows up in repodata.json.  The new
                    #    one makes up the stat cache.

                stat_result = os.lstat(tar_path)
                size = stat_result.st_size
                mtime = stat_result.st_mtime
                index_json.update(conda_package_handling.api.get_pkg_details(tar_path))

                if new_format_path:
                    stat_result = os.lstat(new_format_path)
                    size = stat_result.st_size
                    mtime = stat_result.st_mtime
                    index_json.update({"conda_" + k: v for k, v in
                                       conda_package_handling.api.get_pkg_details(new_format_path).items()})

                # decide what fields to filter out, like has_prefix
                filter_fields = {
                    'arch',
                    'has_prefix',
                    'mtime',
                    'platform',
                    'ucs',
                    'requires_features',
                    'binstar',
                    'target-triplet',
                    'machine',
                    'operatingsystem',
                }
                for field_name in filter_fields & set(index_json):
                    del index_json[field_name]

                with open(index_cache_path, 'w') as fh:
                    json.dump(index_json, fh)
                retval = fn, mtime, size, index_json
            except (libarchive.exception.ArchiveError, tarfile.ReadError, KeyError, EOFError) as e:
                log.error("Package %s/%s appears to be corrupt.  Please remove it and re-download it" % (subdir, fn))
                log.error(e.message)
        return retval

    def _load_index_from_cache(self, subdir, fn, stat_cache, convert_if_not_present=False):
        index_cache_path = join(self.channel_root, subdir, '.cache', 'index', fn + '.json')
        log.debug("loading index cache %s" % index_cache_path)

        with open(index_cache_path) as fh:
            index_json = json.load(fh)
        subdir_path = os.path.join(self.channel_root, subdir)

        new_format_path = get_converse_format_path(fn, subdir_path,
                                                   convert_if_not_present=convert_if_not_present)
        # legacy index, we need to add the new data to it
        if new_format_path and not index_json.get('conda_size'):
            new_format_path = join(subdir_path, new_format_path)
            index_json.update({"conda_" + k: v for k, v in
                               conda_package_handling.api.get_pkg_details(new_format_path).items()})
<<<<<<< HEAD
        return index_json

    def _load_all_from_cache(self, subdir, fn):
        subdir_path = join(self.channel_root, subdir)

        try:
            mtime = getmtime(join(subdir_path, fn))
        except FileNotFoundError:
            return {}
        # In contrast to self._load_index_from_cache(), this method reads up pretty much
        # all of the cached metadata, except for paths. It all gets dumped into a single map.
        index_cache_path = join(subdir_path, '.cache', 'index', fn + '.json')
        about_cache_path = join(subdir_path, '.cache', 'about', fn + '.json')
        recipe_cache_path = join(subdir_path, '.cache', 'recipe', fn + '.json')
        run_exports_cache_path = join(subdir_path, '.cache', 'run_exports', fn + '.json')
        post_install_cache_path = join(subdir_path, '.cache', 'post_install', fn + '.json')
        icon_cache_path_glob = join(subdir_path, '.cache', 'icon', fn + ".*")
        recipe_log_path = join(subdir_path, '.cache', 'recipe_log', fn + '.json')

        data = {}
        for path in (recipe_cache_path, about_cache_path, index_cache_path, post_install_cache_path, recipe_log_path):
            try:
                if os.path.getsize(path) != 0:
                    with open(path) as fh:
                        data.update(json.load(fh))
            except (OSError, EOFError, IOError):
                pass

        icon_cache_paths = glob(icon_cache_path_glob)
        if icon_cache_paths:
            icon_cache_path = sorted(icon_cache_paths)[-1]
            icon_ext = icon_cache_path.rsplit('.', 1)[-1]
            channel_icon_fn = "%s.%s" % (data['name'], icon_ext)
            icon_url = "icons/" + channel_icon_fn
            icon_channel_path = join(self.channel_root, 'icons', channel_icon_fn)
            icon_md5 = utils.md5_file(icon_cache_path)
            icon_hash = "md5:%s:%s" % (icon_md5, getsize(icon_cache_path))
            data.update(icon_hash=icon_hash, icon_url=icon_url)
            if lexists(icon_channel_path) and utils.md5_file(icon_channel_path) != icon_md5:
                os.unlink(icon_channel_path)
            if not lexists(icon_channel_path):
                # log.info("writing icon from %s to %s", icon_cache_path, icon_channel_path)
                copy2(icon_cache_path, icon_channel_path)

        # have to stat again, because we don't have access to the stat cache here
        data['mtime'] = mtime

        source = data.get("source", {})
        try:
            data.update({"source_" + k: v for k, v in source.items()})
        except AttributeError:
            # sometimes source is a  list instead of a dict
            pass
        _clear_newline_chars(data, 'description')
        _clear_newline_chars(data, 'summary')
        try:
            with open(run_exports_cache_path) as fh:
                data["run_exports"] = json.load(fh)
        except (OSError, EOFError):
            data["run_exports"] = {}
        return data

    def _write_repodata(self, subdir, repodata, json_filename):
        repodata_json_path = join(self.channel_root, subdir, json_filename)
        new_repodata_binary = json.dumps(repodata, indent=2, sort_keys=True,
                                  separators=(',', ': ')).encode("utf-8")
        write_result = _maybe_write(repodata_json_path, new_repodata_binary, write_newline_end=True)
        if write_result:
            repodata_bz2_path = repodata_json_path + ".bz2"
            bz2_content = bz2.compress(new_repodata_binary)
            _maybe_write(repodata_bz2_path, bz2_content, content_is_binary=True)
        return write_result

    def _write_subdir_index_html(self, subdir, repodata):
        repodata_packages = repodata["packages"]
        subdir_path = join(self.channel_root, subdir)

        def _add_extra_path(extra_paths, path):
            if isfile(join(self.channel_root, path)):
                extra_paths[basename(path)] = {
                    'size': getsize(path),
                    'timestamp': int(getmtime(path)),
                    'md5': utils.md5_file(path),
                }

        extra_paths = OrderedDict()
        _add_extra_path(extra_paths, join(subdir_path, REPODATA_JSON_FN))
        _add_extra_path(extra_paths, join(subdir_path, REPODATA_JSON_FN + '.bz2'))
        _add_extra_path(extra_paths, join(subdir_path, REPODATA_FROM_PKGS_JSON_FN))
        _add_extra_path(extra_paths, join(subdir_path, REPODATA_FROM_PKGS_JSON_FN + '.bz2'))
        _add_extra_path(extra_paths, join(subdir_path, "repodata2.json"))
        _add_extra_path(extra_paths, join(subdir_path, "patch_instructions.json"))
        rendered_html = _make_subdir_index_html(
            self.channel_name, subdir, repodata_packages, extra_paths
        )
        index_path = join(subdir_path, 'index.html')
        return _maybe_write(index_path, rendered_html)

    def _write_channeldata_rss(self, channeldata, package_mtimes, hotfix_source_repo):
        cutoff_time = time.time() - 14 * 24 * 3600

        current = {name: channeldata['packages'][name] for name, mtime in package_mtimes.items()
                   if mtime > cutoff_time}

        # our RSS feed is fed by up to 2 things:
        #    - package recipe_log.json files
        #    - commit log from the repo where we get our patch instructions from.  This is a config option and cli flag.
        commit_info = _collect_commits(current, hotfix_source_repo, cutoff_time)

        environment = _get_jinja2_environment()
        template = environment.get_template('rss.xml.j2')
        rendered_xml = template.render(
            channel_name=self.channel_name,
            channel_url="https://anaconda.org",  # TODO: figure this out
            current_time=datetime.utcnow().replace(tzinfo=pytz.timezone("UTC")),

            commit_info=commit_info,
            trim_blocks=True
        )

        rss_path = join(self.channel_root, 'rss.xml')
        _maybe_write(rss_path, rendered_xml)
        return rendered_xml

    def _write_channeldata_index_html(self, channeldata):
        rendered_html = _make_channeldata_index_html(
            self.channel_name, channeldata
        )
        index_path = join(self.channel_root, 'index.html')
        _maybe_write(index_path, rendered_html)

    def _build_channeldata(self, subdirs, reference_packages):
        _CHANNELDATA_FIELDS = CHANNELDATA_FIELDS
        package_data = {}
        package_mtimes = {}

        futures = tuple(self.thread_executor.submit(
            self._load_all_from_cache, rec["subdir"], rec["fn"]
        ) for rec in reference_packages)
        for rec, future in zip(reference_packages, futures):
            data = future.result()
            if data:
                data.update(rec)
                name = data['name']
                package_data[name] = {k: v for k, v in data.items() if k in _CHANNELDATA_FIELDS}
                package_mtimes[name] = data['mtime']

        channeldata = {
            'channeldata_version': CHANNELDATA_VERSION,
            'subdirs': subdirs,
            'packages': package_data,
        }
        return channeldata, package_mtimes

    def _write_channeldata(self, channeldata):
        # trim out commits, as they can take up a ton of space.  They're really only for the RSS feed.
        for _pkg, pkg_dict in channeldata.get('packages', {}).items():
            if "commits" in pkg_dict:
                del pkg_dict['commits']
        channeldata_path = join(self.channel_root, 'channeldata.json')
        content = json.dumps(channeldata, indent=2, sort_keys=True, separators=(',', ': '))
        _maybe_write(channeldata_path, content, True)

    def _load_patch_instructions_tarball(self, subdir, patch_generator):
        patch_instructions_file = utils.package_has_file(patch_generator,
                                                         os.path.join(subdir, "patch_instructions.json"))
        instructions = {}
        if patch_instructions_file:
            instructions = json.loads(patch_instructions_file)
        return instructions

    def _create_patch_instructions(self, subdir, repodata, patch_generator=None):
        gen_patch_path = patch_generator or join(self.channel_root, 'gen_patch.py')
        if isfile(gen_patch_path):
            log.debug("using patch generator %s for %s" % (gen_patch_path, subdir))

            # https://stackoverflow.com/a/41595552/2127762
            try:
                from importlib.util import spec_from_file_location, module_from_spec
                spec = spec_from_file_location('a_b', gen_patch_path)
                mod = module_from_spec(spec)

                spec.loader.exec_module(mod)
            # older pythons
            except ImportError:
                import imp
                mod = imp.load_source('a_b', gen_patch_path)

            instructions = mod._patch_repodata(repodata, subdir)

            if instructions.get('patch_instructions_version', 0) > 1:
                raise RuntimeError("Incompatible patch instructions version")

            return instructions
        else:
            if patch_generator:
                raise ValueError("Specified metadata patch file '{}' does not exist.  Please try an absolute "
                                 "path, or examine your relative path carefully with respect to your cwd."
                                 .format(patch_generator))
            return {}

    def _write_patch_instructions(self, subdir, instructions):
        new_patch = json.dumps(instructions, indent=2, sort_keys=True, separators=(',', ': '))
        patch_instructions_path = join(self.channel_root, subdir, 'patch_instructions.json')
        _maybe_write(patch_instructions_path, new_patch, True)

    def _load_instructions(self, subdir):
        patch_instructions_path = join(self.channel_root, subdir, 'patch_instructions.json')
        if isfile(patch_instructions_path):
            log.debug("using patch instructions %s" % patch_instructions_path)
            with open(patch_instructions_path) as fh:
                instructions = json.load(fh)
                if instructions.get('patch_instructions_version', 0) > 1:
                    raise RuntimeError("Incompatible patch instructions version")
                return instructions
        return {}

    def _patch_repodata(self, subdir, repodata, patch_generator=None):
        if patch_generator and patch_generator.endswith("bz2"):
            instructions = self._load_patch_instructions_tarball(subdir, patch_generator)
        else:
            instructions = self._create_patch_instructions(subdir, repodata, patch_generator)
        if instructions:
            self._write_patch_instructions(subdir, instructions)
        else:
            instructions = self._load_instructions(subdir)
        if instructions.get('patch_instructions_version', 0) > 1:
            raise RuntimeError("Incompatible patch instructions version")

        return _apply_instructions(subdir, repodata, instructions), instructions

    def _create_repodata2(self, subdir, augmented_repodata):
        repodata2 = augmented_repodata  # I guess we're mutating in place for now
        repodata2["repodata_version"] = 2
        revoked_set = set()

        channel_name = self.channel_name

        for fn, info in repodata2["packages"].items():
            info["record_version"] = 2
            if 'depends2' not in info:
                continue
            info["requires"] = info["depends2"]
            del info["depends"]
            del info["depends2"]
            if "constrains2" in info:
                info["constrains"] = info["constrains2"]
                del info["constrains2"]

            info["fn"] = fn  # rename fn to filename?
            # add "location", relative to subdir

            info["channel_name"] = channel_name
            if "timestamp" in info:
                info["timestamp"] = _make_seconds(info["timestamp"])

            # noarch -> package_type: noarch_generic, noarch_python
            if "noarch" in info:
                if info["noarch"] == "python":
                    info["package_type"] = "noarch_python"
                del info["noarch"]

            # dump features
            info.pop("features", None)  # 😱

            # convert track_features to list
            if "track_features" in info:
                info["track_features"] = info["track_features"].split(" ")

            # enforce md5 and sha256
            assert "md5" in info
            # assert "sha256" in info  # TODO: re-enable
            assert "size" in info, (subdir, fn, info)

            # drop arch and platform, enforce subdir
            info.pop("arch", None)
            info.pop("platform", None)
            info["subdir"] = subdir

            if info.get('revoked'):
                revoked_set.add(fn)

        sort_key = lambda x: (
            x["namespace"] == "global" and "0" or x["namespace"],
            x["name"],
            VersionOrder(x["version"]),
            x["build_number"],
            # x["build_string"],
            x["build"],
        )

        package_groups = groupby(lambda x: x.get('revoked', False), augmented_repodata["packages"].values())
        repodata2["packages"] = sorted(package_groups.get(False, ()), key=sort_key)
        repodata2["revoked"] = sorted(package_groups.get(True, ()), key=sort_key)

        return repodata2

    def _write_repodata2(self, subdir, repodata2):
        repodata_json_path = join(self.channel_root, subdir, "repodata2.json")
        new_repodata = json.dumps(repodata2, indent=2, sort_keys=True, separators=(',', ': '))
        return _maybe_write(repodata_json_path, new_repodata, True)
=======
        return index_json

    def _load_all_from_cache(self, subdir, fn):
        subdir_path = join(self.channel_root, subdir)

        try:
            mtime = getmtime(join(subdir_path, fn))
        except FileNotFoundError:
            return {}
        # In contrast to self._load_index_from_cache(), this method reads up pretty much
        # all of the cached metadata, except for paths. It all gets dumped into a single map.
        index_cache_path = join(subdir_path, '.cache', 'index', fn + '.json')
        about_cache_path = join(subdir_path, '.cache', 'about', fn + '.json')
        recipe_cache_path = join(subdir_path, '.cache', 'recipe', fn + '.json')
        run_exports_cache_path = join(subdir_path, '.cache', 'run_exports', fn + '.json')
        post_install_cache_path = join(subdir_path, '.cache', 'post_install', fn + '.json')
        icon_cache_path_glob = join(subdir_path, '.cache', 'icon', fn + ".*")
        recipe_log_path = join(subdir_path, '.cache', 'recipe_log', fn + '.json')

        data = {}
        for path in (recipe_cache_path, about_cache_path, index_cache_path, post_install_cache_path, recipe_log_path):
            try:
                if os.path.getsize(path) != 0:
                    with open(path) as fh:
                        data.update(json.load(fh))
            except (OSError, EOFError, IOError):
                pass

        icon_cache_paths = glob(icon_cache_path_glob)
        if icon_cache_paths:
            icon_cache_path = sorted(icon_cache_paths)[-1]
            icon_ext = icon_cache_path.rsplit('.', 1)[-1]
            channel_icon_fn = "%s.%s" % (data['name'], icon_ext)
            icon_url = "icons/" + channel_icon_fn
            icon_channel_path = join(self.channel_root, 'icons', channel_icon_fn)
            icon_md5 = utils.md5_file(icon_cache_path)
            icon_hash = "md5:%s:%s" % (icon_md5, getsize(icon_cache_path))
            data.update(icon_hash=icon_hash, icon_url=icon_url)
            if lexists(icon_channel_path) and utils.md5_file(icon_channel_path) != icon_md5:
                os.unlink(icon_channel_path)
            if not lexists(icon_channel_path):
                # log.info("writing icon from %s to %s", icon_cache_path, icon_channel_path)
                copy2(icon_cache_path, icon_channel_path)

        # have to stat again, because we don't have access to the stat cache here
        data['mtime'] = mtime

        source = data.get("source", {})
        try:
            data.update({"source_" + k: v for k, v in source.items()})
        except AttributeError:
            # sometimes source is a  list instead of a dict
            pass
        _clear_newline_chars(data, 'description')
        _clear_newline_chars(data, 'summary')
        try:
            with open(run_exports_cache_path) as fh:
                data["run_exports"] = json.load(fh)
        except (OSError, EOFError):
            data["run_exports"] = {}
        return data

    def _write_repodata(self, subdir, repodata):
        repodata_json_path = join(self.channel_root, subdir, REPODATA_JSON_FN)
        new_repodata_binary = json.dumps(repodata, indent=2, sort_keys=True,
                                  separators=(',', ': ')).encode("utf-8")
        write_result = _maybe_write(repodata_json_path, new_repodata_binary, write_newline_end=True)
        if write_result:
            repodata_bz2_path = repodata_json_path + ".bz2"
            bz2_content = bz2.compress(new_repodata_binary)
            _maybe_write(repodata_bz2_path, bz2_content, content_is_binary=True)
        return write_result

    def _write_subdir_index_html(self, subdir, repodata):
        repodata_packages = repodata["packages"]
        subdir_path = join(self.channel_root, subdir)

        def _add_extra_path(extra_paths, path):
            if isfile(join(self.channel_root, path)):
                extra_paths[basename(path)] = {
                    'size': getsize(path),
                    'timestamp': int(getmtime(path)),
                    'md5': utils.md5_file(path),
                }

        extra_paths = OrderedDict()
        _add_extra_path(extra_paths, join(subdir_path, REPODATA_JSON_FN))
        _add_extra_path(extra_paths, join(subdir_path, REPODATA_JSON_FN + '.bz2'))
        _add_extra_path(extra_paths, join(subdir_path, "repodata2.json"))
        _add_extra_path(extra_paths, join(subdir_path, "patch_instructions.json"))
        rendered_html = _make_subdir_index_html(
            self.channel_name, subdir, repodata_packages, extra_paths
        )
        index_path = join(subdir_path, 'index.html')
        return _maybe_write(index_path, rendered_html)

    def _write_channeldata_rss(self, channeldata, package_mtimes, hotfix_source_repo):
        cutoff_time = time.time() - 14 * 24 * 3600

        current = {name: channeldata['packages'][name] for name, mtime in package_mtimes.items()
                   if mtime > cutoff_time}

        # our RSS feed is fed by up to 2 things:
        #    - package recipe_log.json files
        #    - commit log from the repo where we get our patch instructions from.  This is a config option and cli flag.
        commit_info = _collect_commits(current, hotfix_source_repo, cutoff_time)

        environment = _get_jinja2_environment()
        template = environment.get_template('rss.xml.j2')
        rendered_xml = template.render(
            channel_name=self.channel_name,
            channel_url="https://anaconda.org",  # TODO: figure this out
            current_time=datetime.utcnow().replace(tzinfo=pytz.timezone("UTC")),

            commit_info=commit_info,
            trim_blocks=True
        )

        rss_path = join(self.channel_root, 'rss.xml')
        _maybe_write(rss_path, rendered_xml)
        return rendered_xml

    def _write_channeldata_index_html(self, channeldata):
        rendered_html = _make_channeldata_index_html(
            self.channel_name, channeldata
        )
        index_path = join(self.channel_root, 'index.html')
        _maybe_write(index_path, rendered_html)

    def _build_channeldata(self, subdirs, reference_packages):
        _CHANNELDATA_FIELDS = CHANNELDATA_FIELDS
        package_data = {}
        package_mtimes = {}

        futures = tuple(self.thread_executor.submit(
            self._load_all_from_cache, rec["subdir"], rec["fn"]
        ) for rec in reference_packages)
        for rec, future in zip(reference_packages, futures):
            data = future.result()
            if data:
                data.update(rec)
                name = data['name']
                package_data[name] = {k: v for k, v in data.items() if k in _CHANNELDATA_FIELDS}
                package_mtimes[name] = data['mtime']

        channeldata = {
            'channeldata_version': CHANNELDATA_VERSION,
            'subdirs': subdirs,
            'packages': package_data,
        }
        return channeldata, package_mtimes

    def _write_channeldata(self, channeldata):
        # trim out commits, as they can take up a ton of space.  They're really only for the RSS feed.
        for _pkg, pkg_dict in channeldata.get('packages', {}).items():
            if "commits" in pkg_dict:
                del pkg_dict['commits']
        channeldata_path = join(self.channel_root, 'channeldata.json')
        content = json.dumps(channeldata, indent=2, sort_keys=True, separators=(',', ': '))
        _maybe_write(channeldata_path, content, True)

    def _load_patch_instructions_tarball(self, subdir, patch_generator):
        patch_instructions_file = utils.package_has_file(patch_generator,
                                                         os.path.join(subdir, "patch_instructions.json"))
        instructions = {}
        if patch_instructions_file:
            instructions = json.loads(patch_instructions_file)
        return instructions

    def _create_patch_instructions(self, subdir, repodata, patch_generator=None):
        gen_patch_path = patch_generator or join(self.channel_root, 'gen_patch.py')
        if isfile(gen_patch_path):
            log.debug("using patch generator %s for %s" % (gen_patch_path, subdir))

            # https://stackoverflow.com/a/41595552/2127762
            try:
                from importlib.util import spec_from_file_location, module_from_spec
                spec = spec_from_file_location('a_b', gen_patch_path)
                mod = module_from_spec(spec)

                spec.loader.exec_module(mod)
            # older pythons
            except ImportError:
                import imp
                mod = imp.load_source('a_b', gen_patch_path)

            instructions = mod._patch_repodata(repodata, subdir)

            if instructions.get('patch_instructions_version', 0) > 1:
                raise RuntimeError("Incompatible patch instructions version")

            return instructions
        else:
            if patch_generator:
                raise ValueError("Specified metadata patch file '{}' does not exist.  Please try an absolute "
                                 "path, or examine your relative path carefully with respect to your cwd."
                                 .format(patch_generator))
            return {}

    def _write_patch_instructions(self, subdir, instructions):
        new_patch = json.dumps(instructions, indent=2, sort_keys=True, separators=(',', ': '))
        patch_instructions_path = join(self.channel_root, subdir, 'patch_instructions.json')
        _maybe_write(patch_instructions_path, new_patch, True)

    def _load_instructions(self, subdir):
        patch_instructions_path = join(self.channel_root, subdir, 'patch_instructions.json')
        if isfile(patch_instructions_path):
            log.debug("using patch instructions %s" % patch_instructions_path)
            with open(patch_instructions_path) as fh:
                instructions = json.load(fh)
                if instructions.get('patch_instructions_version', 0) > 1:
                    raise RuntimeError("Incompatible patch instructions version")
                return instructions
        return {}

    def _patch_repodata(self, subdir, repodata, patch_generator=None):
        if patch_generator and patch_generator.endswith("bz2"):
            instructions = self._load_patch_instructions_tarball(subdir, patch_generator)
        else:
            instructions = self._create_patch_instructions(subdir, repodata, patch_generator)
        if instructions:
            self._write_patch_instructions(subdir, instructions)
        else:
            instructions = self._load_instructions(subdir)
        if instructions.get('patch_instructions_version', 0) > 1:
            raise RuntimeError("Incompatible patch instructions version")

        return _apply_instructions(subdir, repodata, instructions), instructions

    def _create_repodata2(self, subdir, augmented_repodata):
        repodata2 = augmented_repodata  # I guess we're mutating in place for now
        repodata2["repodata_version"] = 2
        revoked_set = set()

        channel_name = self.channel_name

        for fn, info in repodata2["packages"].items():
            info["record_version"] = 2
            if 'depends2' not in info:
                continue
            info["requires"] = info["depends2"]
            del info["depends"]
            del info["depends2"]
            if "constrains2" in info:
                info["constrains"] = info["constrains2"]
                del info["constrains2"]

            info["fn"] = fn  # rename fn to filename?
            # add "location", relative to subdir

            info["channel_name"] = channel_name
            if "timestamp" in info:
                info["timestamp"] = _make_seconds(info["timestamp"])

            # noarch -> package_type: noarch_generic, noarch_python
            if "noarch" in info:
                if info["noarch"] == "python":
                    info["package_type"] = "noarch_python"
                del info["noarch"]

            # dump features
            info.pop("features", None)  # 😱

            # convert track_features to list
            if "track_features" in info:
                info["track_features"] = info["track_features"].split(" ")

            # enforce md5 and sha256
            assert "md5" in info
            # assert "sha256" in info  # TODO: re-enable
            assert "size" in info, (subdir, fn, info)

            # drop arch and platform, enforce subdir
            info.pop("arch", None)
            info.pop("platform", None)
            info["subdir"] = subdir

            if info.get('revoked'):
                revoked_set.add(fn)

        sort_key = lambda x: (
            x["namespace"] == "global" and "0" or x["namespace"],
            x["name"],
            VersionOrder(x["version"]),
            x["build_number"],
            # x["build_string"],
            x["build"],
        )

        package_groups = groupby(lambda x: x.get('revoked', False), augmented_repodata["packages"].values())
        repodata2["packages"] = sorted(package_groups.get(False, ()), key=sort_key)
        repodata2["revoked"] = sorted(package_groups.get(True, ()), key=sort_key)

        return repodata2

    def _write_repodata2(self, subdir, repodata2):
        repodata_json_path = join(self.channel_root, subdir, "repodata2.json")
        new_repodata = json.dumps(repodata2, indent=2, sort_keys=True, separators=(',', ': '))
        return _maybe_write(repodata_json_path, new_repodata, True)
>>>>>>> be011df4
<|MERGE_RESOLUTION|>--- conflicted
+++ resolved
@@ -333,7 +333,6 @@
                                                               progress=progress,
                                                               hotfix_source_repo=hotfix_source_repo,
                                                               convert_if_not_present=convert_if_not_present)
-<<<<<<< HEAD
 
 
 def _determine_namespace(info):
@@ -678,351 +677,6 @@
     return augmented_repodata
 
 
-=======
-
-
-def _determine_namespace(info):
-    if info.get('namespace'):
-        namespace = info['namespace']
-    else:
-        depends_names = set()
-        for spec in info.get('depends', []):
-            try:
-                depends_names.add(MatchSpec(spec).name)
-            except CondaError:
-                pass
-        spaces = depends_names & NAMESPACE_PACKAGE_NAMES
-        if len(spaces) == 1:
-            namespace = NAMESPACES_MAP[spaces.pop()]
-        else:
-            namespace = "global"
-        info['namespace'] = namespace
-
-    if not info.get('namespace_in_name') and '-' in info['name']:
-        namespace_prefix, reduced_name = info['name'].split('-', 1)
-        if namespace_prefix == namespace:
-            info['name_in_channel'] = info['name']
-            info['name'] = reduced_name
-
-    return namespace, info.get('name_in_channel', info['name']), info['name']
-
-
-def _make_seconds(timestamp):
-    timestamp = int(timestamp)
-    if timestamp > 253402300799:  # 9999-12-31
-        timestamp //= 1000  # convert milliseconds to seconds; see conda/conda-build#1988
-    return timestamp
-
-
-# ==========================================================================
-
-
-REPODATA_VERSION = 1
-CHANNELDATA_VERSION = 1
-REPODATA_JSON_FN = 'repodata.json'
-CHANNELDATA_FIELDS = (
-    "description",
-    "dev_url",
-    "doc_url",
-    "doc_source_url",
-    "home",
-    "license",
-    "reference_package",
-    "source_url",
-    "source_git_url",
-    "source_git_tag",
-    "source_git_rev",
-    "summary",
-    "version",
-    "subdirs",
-    "icon_url",
-    "icon_hash",  # "md5:abc123:12"
-    "run_exports",
-    "binary_prefix",
-    "text_prefix",
-    "activate.d",
-    "deactivate.d",
-    "pre_link",
-    "post_link",
-    "pre_unlink",
-    "tags",
-    "identifiers",
-    "keywords",
-    "recipe_origin",
-    "commits",
-)
-
-
-def _clear_newline_chars(record, field_name):
-    if field_name in record:
-        try:
-            record[field_name] = record[field_name].strip().replace('\n', ' ')
-        except AttributeError:
-            # sometimes description gets added as a list instead of just a string
-            record[field_name] = record[field_name][0].strip().replace('\n', ' ')
-
-
-def _apply_instructions(subdir, repodata, instructions):
-    repodata.setdefault("removed", [])
-    utils.merge_or_update_dict(repodata.get('packages', {}), instructions.get('packages', {}), merge=False,
-                               add_missing_keys=False)
-
-    for fn in instructions.get('revoke', ()):
-        repodata['packages'][fn]['revoked'] = True
-        repodata['packages'][fn]['depends'].append('package_has_been_revoked')
-
-    for fn in instructions.get('remove', ()):
-        popped = repodata['packages'].pop(fn, None)
-        if popped:
-            repodata["removed"].append(fn)
-    repodata["removed"].sort()
-
-    return repodata
-
-
-def _get_jinja2_environment():
-    def _filter_strftime(dt, dt_format):
-        if isinstance(dt, Number):
-            if dt > 253402300799:  # 9999-12-31
-                dt //= 1000  # convert milliseconds to seconds; see #1988
-            dt = datetime.utcfromtimestamp(dt).replace(tzinfo=pytz.timezone("UTC"))
-        return dt.strftime(dt_format)
-
-    def _filter_add_href(text, link, **kwargs):
-        if link:
-            kwargs_list = ['href="{0}"'.format(link)]
-            kwargs_list.append('alt="{0}"'.format(text))
-            kwargs_list += ['{0}="{1}"'.format(k, v) for k, v in kwargs.items()]
-            return '<a {0}>{1}</a>'.format(' '.join(kwargs_list), text)
-        else:
-            return text
-
-    environment = Environment(
-        loader=PackageLoader('conda_build', 'templates'),
-    )
-    environment.filters['human_bytes'] = human_bytes
-    environment.filters['strftime'] = _filter_strftime
-    environment.filters['add_href'] = _filter_add_href
-    environment.trim_blocks = True
-    environment.lstrip_blocks = True
-
-    return environment
-
-
-def _maybe_write(path, content, write_newline_end=False, content_is_binary=False):
-    temp_path = join(gettempdir(), str(uuid4()))
-
-    if not content_is_binary:
-        content = ensure_binary(content)
-    with open(temp_path, 'wb') as fh:
-        fh.write(content)
-        if write_newline_end:
-            fh.write(b'\n')
-    if isfile(path):
-        if utils.md5_file(temp_path) == utils.md5_file(path):
-            # No need to change mtimes. The contents already match.
-            os.unlink(temp_path)
-            return False
-    # log.info("writing %s", path)
-    try:
-        move(temp_path, path)
-    except PermissionError:
-        utils.copy_into(temp_path, path)
-        os.unlink(temp_path)
-    return True
-
-
-def _gather_channeldata_reference_packages(all_repodata_packages):
-    groups = groupby('name', all_repodata_packages)
-    reference_packages = []
-    for group in groups.values():
-        try:
-            version_groups = groupby('version', group)
-            latest_version = sorted(version_groups, key=VersionOrder)[-1]
-            build_number_groups = groupby('build_number', version_groups[latest_version])
-            latest_build_number = sorted(build_number_groups)[-1]
-            ref_pkg = sorted(build_number_groups[latest_build_number],
-                                key=lambda x: x['subdir'])[-1]
-            ref_pkg["subdirs"] = sorted(set(rec['subdir'] for rec in group))
-            ref_pkg["reference_package"] = "%s/%s" % (ref_pkg["subdir"], ref_pkg["fn"])
-            reference_packages.append(ref_pkg)
-        except KeyError as e:
-            log.warn("group {} failed to gather channeldata.  Error was {}.  Skipping this one...".format(group, e))
-    return reference_packages
-
-
-def _collect_namemap(subdirs, patched_repodata, patch_instructions):
-    external_dependencies = {
-        name_in_channel: namekey
-        for pi in patch_instructions.values()
-        for name_in_channel, namekey in pi.get('external_dependencies', {}).items()
-    }
-    namemap = {}  # name_in_channel, cuid_namekey
-    namemap.update(external_dependencies)
-
-    ambiguous_namekeys = defaultdict(set)  # name, namekey
-    for subdir in subdirs:
-        repodata = patched_repodata[subdir]
-        for info in repodata['packages'].values():
-            namespace, name_in_channel, name = _determine_namespace(info)
-            namekey = namespace + ":" + name
-            # TODO: this name_in_channel thing should be dropped if the package has an explicitly assigned namespace
-            if name_in_channel in namemap:
-                # This assertion is important. It guarantees that we don't have packages bridging namespaces.
-                # assert namekey == namemap[name_in_channel], (subdir, namekey, namemap[name_in_channel])
-                if namekey != namemap[name_in_channel]:
-                    ambiguous_namekeys[name_in_channel].add(namemap[name_in_channel])
-                    ambiguous_namekeys[name_in_channel].add(namekey)
-                    # ambiguous_namekeys.append((subdir, name_in_channel, namekey, namemap[name_in_channel], fn))
-            else:
-                namemap[name_in_channel] = namekey
-    return namemap, ambiguous_namekeys
-
-
-def _warn_on_ambiguous_namekeys(ambiguous_namekeys, subdirs, patched_repodata):
-    """
-    The following packages ambiguously straddle namespaces and require metadata correction:
-        package_name:
-        namespace1:
-            - subdir/fn1.tar.bz2
-            - subdir/fn2.tar.bz2
-        namespace2:
-            - subdir/fn3.tar.bz2
-            - subdir/fn4.tar.bz2
-
-    The associated packages are being removed from the index.
-    """
-    if ambiguous_namekeys:
-        abc = defaultdict(lambda: defaultdict(list))
-        for subdir in subdirs:
-            repodata = patched_repodata[subdir]
-            for fn, info in repodata['packages'].items():
-                if info["name"] in ambiguous_namekeys:
-                    abc[info["name"]][info["namespace"]].append(subdir + "/" + fn)
-
-        builder = ["WARNING: The following packages ambiguously straddle namespaces and require metadata correction:"]
-        for package_name in sorted(abc):
-            builder.append("  %s:" % package_name)
-            for namespace in sorted(abc[package_name]):
-                builder.append("    %s:" % namespace)
-                for subdir_fn in sorted(abc[package_name][namespace]):
-                    builder.append("      - %s" % subdir_fn)
-                    subdir, fn = subdir_fn.split("/")
-                    popped = patched_repodata[subdir]["packages"].pop(fn, None)
-                    if popped:
-                        patched_repodata[subdir]["removed"].append(fn)
-        # we remove them from the v2 repodata, not b1
-        # builder.append("The associated packages are being removed from the index.")
-        builder.append('')
-        log.warn("\n".join(builder))
-
-
-def _add_namespace_to_spec(fn, info, dep_str, namemap, missing_dependencies, subdir):
-    if not conda_interface.conda_47:
-        return dep_str
-
-    spec = MatchSpec(dep_str)
-    if hasattr(spec, 'namespace') and spec.namespace:
-        # this spec is fine
-        return dep_str
-    else:
-        # look up namekey
-        # spec.name refers to name_in_channel; need to convert to namekey, but the
-        #   correct namekey might not even be in the channel
-        if spec.name not in namemap:
-            missing_dependencies[spec.name].append(subdir + "/" + fn)
-            return dep_str
-        namekey = namemap[spec.name]
-        namespace, name = namekey.split(":", 1)
-        try:
-            spec = MatchSpec(spec, namespace=namespace, name=name)
-        except CondaError:
-            spec = MatchSpec(spec, name=name)
-        return spec.conda_build_form()
-
-
-def _make_build_string(build, build_number):
-    build_number_as_string = str(build_number)
-    if build.endswith(build_number_as_string):
-        build = build[:-len(build_number_as_string)]
-        build = build.rstrip("_")
-    build_string = build
-    return build_string
-
-
-def _warn_on_missing_dependencies(missing_dependencies, patched_repodata):
-    """
-    The following dependencies do not exist in the channel and are not declared
-    as external dependencies:
-
-    dependency1:
-        - subdir/fn1.tar.bz2
-        - subdir/fn2.tar.bz2
-    dependency2:
-        - subdir/fn3.tar.bz2
-        - subdir/fn4.tar.bz2
-
-    The associated packages are being removed from the index.
-    """
-
-    if missing_dependencies:
-        builder = [
-            "WARNING: The following dependencies do not exist in the channel",
-            "    and are not declared as external dependencies:"
-        ]
-        for dep_name in sorted(missing_dependencies):
-            builder.append("  %s" % dep_name)
-            for subdir_fn in sorted(missing_dependencies[dep_name]):
-                builder.append("    - %s" % subdir_fn)
-                subdir, fn = subdir_fn.split("/")
-                popped = patched_repodata[subdir]["packages"].pop(fn, None)
-                if popped:
-                    patched_repodata[subdir]["removed"].append(fn)
-
-        builder.append("The associated packages are being removed from the index.")
-        builder.append('')
-        log.warn("\n".join(builder))
-
-
-def _augment_repodata(subdirs, patched_repodata, patch_instructions):
-    augmented_repodata = {}
-
-    # TODO: handle packages that need to be renamed
-
-    # Step 1. Collect all package names and associated namespaces.
-    #         Attach namespace to every package.
-    namemap, ambiguous_namekeys = _collect_namemap(subdirs, patched_repodata, patch_instructions)
-    _warn_on_ambiguous_namekeys(ambiguous_namekeys, subdirs, patched_repodata)
-    missing_dependencies = defaultdict(list)
-
-    # Step 2. Add depends2 and constrains2, and other fields
-    for subdir in subdirs:
-        repodata = patched_repodata[subdir]
-        for fn, info in repodata['packages'].items():
-            info['record_version'] = 1
-            if 'constrains' in info:
-                constrains_names = set(dep.split()[0] for dep in info["constrains"])
-                try:
-                    info['constrains2'] = [_add_namespace_to_spec(fn, info, dep, namemap, missing_dependencies, subdir)
-                                        for dep in info['constrains']]
-                    info['depends2'] = [_add_namespace_to_spec(fn, info, dep, namemap, missing_dependencies, subdir)
-                                        for dep in info['depends'] if dep.split()[0] not in constrains_names]
-                except CondaError as e:
-                    log.warn("Encountered a file ({}) that conda does not like.  Error was: {}.  Skipping this one...".format(fn, e))
-            else:
-                try:
-                    info['depends2'] = [_add_namespace_to_spec(fn, info, dep, namemap, missing_dependencies, subdir)
-                                        for dep in info['depends']]
-                except CondaError as e:
-                    log.warn("Encountered a file ({}) that conda does not like.  Error was: {}.  Skipping this one...".format(fn, e))
-            # info['build_string'] =_make_build_string(info["build"], info["build_number"])
-        repodata["removed"] = patch_instructions[subdir].get("remove", [])
-        augmented_repodata[subdir] = repodata
-    _warn_on_missing_dependencies(missing_dependencies, patched_repodata)
-    return augmented_repodata
-
-
->>>>>>> be011df4
 def _cache_post_install_details(paths_cache_path, post_install_cache_path):
     post_install_details_json = {'binary_prefix': False, 'text_prefix': False,
                                  'activate.d': False, 'deactivate.d': False,
@@ -1222,7 +876,6 @@
 
     def index(self, patch_generator, hotfix_source_repo=None, verbose=False, progress=False,
               convert_if_not_present=False):
-<<<<<<< HEAD
         if verbose:
             level = logging.DEBUG
         else:
@@ -1294,76 +947,6 @@
             log.info("Building repodata for %s" % subdir_path)
 
         # gather conda package filenames in subdir
-=======
-        if verbose:
-            level = logging.DEBUG
-        else:
-            level = logging.ERROR
-
-        with utils.LoggingContext(level, loggers=[__name__]):
-            if not self._subdirs:
-                detected_subdirs = set(subdir for subdir in os.listdir(self.channel_root)
-                                    if subdir in DEFAULT_SUBDIRS and isdir(join(self.channel_root, subdir)))
-                log.debug("found subdirs %s" % detected_subdirs)
-                self.subdirs = subdirs = sorted(detected_subdirs | {'noarch'})
-            else:
-                self.subdirs = subdirs = sorted(set(self._subdirs) | {'noarch'})
-
-            # Step 1. Lock local channel.
-            with utils.try_acquire_locks([utils.get_lock(self.channel_root)], timeout=900):
-                # Step 2. Collect repodata from packages.
-                repodata_from_packages = {}
-                with tqdm(total=len(subdirs), disable=(verbose or not progress)) as t:
-                    for subdir in subdirs:
-                        t.set_description("Subdir: %s" % subdir)
-                        t.update()
-                        _ensure_valid_channel(self.channel_root, subdir)
-                        repodata_from_packages[subdir] = self.index_subdir(
-                            subdir, verbose=verbose, progress=progress,
-                            convert_if_not_present=convert_if_not_present)
-
-                # Step 3. Apply patch instructions.
-                patched_repodata = {}
-                patch_instructions = {}
-                for subdir in subdirs:
-                    patched_repodata[subdir], patch_instructions[subdir] = self._patch_repodata(
-                        subdir, repodata_from_packages[subdir], patch_generator)
-
-                # Step 4. Save patched and augmented repodata.
-                for subdir in subdirs:
-                    # If the contents of repodata have changed, write a new repodata.json file.
-                    # Also create associated index.html.
-                    self._write_repodata(subdir, patched_repodata[subdir])
-
-                # Step 5. Augment repodata with additional information.
-                augmented_repodata = _augment_repodata(subdirs, patched_repodata, patch_instructions)
-
-                # Step 6. Create and save repodata2.json
-                repodata2 = {}
-                for subdir in subdirs:
-                    repodata2[subdir] = self._create_repodata2(subdir, augmented_repodata[subdir])
-                    changed = self._write_repodata2(subdir, repodata2[subdir])
-                    if changed:
-                        self._write_subdir_index_html(subdir, repodata2[subdir])
-
-                # Step 7. Create and write channeldata.
-                all_repodata_packages = tuple(concat(repodata["packages"] for repodata in repodata2.values()))
-                reference_packages = _gather_channeldata_reference_packages(all_repodata_packages)
-                channel_data, package_mtimes = self._build_channeldata(subdirs, reference_packages)
-                self._write_channeldata_index_html(channel_data)
-                self._write_channeldata_rss(channel_data, package_mtimes, hotfix_source_repo)
-                self._write_channeldata(channel_data)
-
-    def index_subdir(self, subdir, verbose=False, progress=False, convert_if_not_present=False):
-        subdir_path = join(self.channel_root, subdir)
-        self._ensure_dirs(subdir)
-        repodata_json_path = join(subdir_path, REPODATA_JSON_FN)
-
-        if verbose:
-            log.info("Building repodata for %s" % subdir_path)
-
-        # gather conda package filenames in subdir
->>>>>>> be011df4
         # we'll process these first, because reading their metadata is much faster
         new_fns_in_subdir = set(fn for fn in os.listdir(subdir_path)
                                 if fn.endswith('.conda'))
@@ -1610,7 +1193,6 @@
             new_format_path = join(subdir_path, new_format_path)
             index_json.update({"conda_" + k: v for k, v in
                                conda_package_handling.api.get_pkg_details(new_format_path).items()})
-<<<<<<< HEAD
         return index_json
 
     def _load_all_from_cache(self, subdir, fn):
@@ -1911,305 +1493,4 @@
     def _write_repodata2(self, subdir, repodata2):
         repodata_json_path = join(self.channel_root, subdir, "repodata2.json")
         new_repodata = json.dumps(repodata2, indent=2, sort_keys=True, separators=(',', ': '))
-        return _maybe_write(repodata_json_path, new_repodata, True)
-=======
-        return index_json
-
-    def _load_all_from_cache(self, subdir, fn):
-        subdir_path = join(self.channel_root, subdir)
-
-        try:
-            mtime = getmtime(join(subdir_path, fn))
-        except FileNotFoundError:
-            return {}
-        # In contrast to self._load_index_from_cache(), this method reads up pretty much
-        # all of the cached metadata, except for paths. It all gets dumped into a single map.
-        index_cache_path = join(subdir_path, '.cache', 'index', fn + '.json')
-        about_cache_path = join(subdir_path, '.cache', 'about', fn + '.json')
-        recipe_cache_path = join(subdir_path, '.cache', 'recipe', fn + '.json')
-        run_exports_cache_path = join(subdir_path, '.cache', 'run_exports', fn + '.json')
-        post_install_cache_path = join(subdir_path, '.cache', 'post_install', fn + '.json')
-        icon_cache_path_glob = join(subdir_path, '.cache', 'icon', fn + ".*")
-        recipe_log_path = join(subdir_path, '.cache', 'recipe_log', fn + '.json')
-
-        data = {}
-        for path in (recipe_cache_path, about_cache_path, index_cache_path, post_install_cache_path, recipe_log_path):
-            try:
-                if os.path.getsize(path) != 0:
-                    with open(path) as fh:
-                        data.update(json.load(fh))
-            except (OSError, EOFError, IOError):
-                pass
-
-        icon_cache_paths = glob(icon_cache_path_glob)
-        if icon_cache_paths:
-            icon_cache_path = sorted(icon_cache_paths)[-1]
-            icon_ext = icon_cache_path.rsplit('.', 1)[-1]
-            channel_icon_fn = "%s.%s" % (data['name'], icon_ext)
-            icon_url = "icons/" + channel_icon_fn
-            icon_channel_path = join(self.channel_root, 'icons', channel_icon_fn)
-            icon_md5 = utils.md5_file(icon_cache_path)
-            icon_hash = "md5:%s:%s" % (icon_md5, getsize(icon_cache_path))
-            data.update(icon_hash=icon_hash, icon_url=icon_url)
-            if lexists(icon_channel_path) and utils.md5_file(icon_channel_path) != icon_md5:
-                os.unlink(icon_channel_path)
-            if not lexists(icon_channel_path):
-                # log.info("writing icon from %s to %s", icon_cache_path, icon_channel_path)
-                copy2(icon_cache_path, icon_channel_path)
-
-        # have to stat again, because we don't have access to the stat cache here
-        data['mtime'] = mtime
-
-        source = data.get("source", {})
-        try:
-            data.update({"source_" + k: v for k, v in source.items()})
-        except AttributeError:
-            # sometimes source is a  list instead of a dict
-            pass
-        _clear_newline_chars(data, 'description')
-        _clear_newline_chars(data, 'summary')
-        try:
-            with open(run_exports_cache_path) as fh:
-                data["run_exports"] = json.load(fh)
-        except (OSError, EOFError):
-            data["run_exports"] = {}
-        return data
-
-    def _write_repodata(self, subdir, repodata):
-        repodata_json_path = join(self.channel_root, subdir, REPODATA_JSON_FN)
-        new_repodata_binary = json.dumps(repodata, indent=2, sort_keys=True,
-                                  separators=(',', ': ')).encode("utf-8")
-        write_result = _maybe_write(repodata_json_path, new_repodata_binary, write_newline_end=True)
-        if write_result:
-            repodata_bz2_path = repodata_json_path + ".bz2"
-            bz2_content = bz2.compress(new_repodata_binary)
-            _maybe_write(repodata_bz2_path, bz2_content, content_is_binary=True)
-        return write_result
-
-    def _write_subdir_index_html(self, subdir, repodata):
-        repodata_packages = repodata["packages"]
-        subdir_path = join(self.channel_root, subdir)
-
-        def _add_extra_path(extra_paths, path):
-            if isfile(join(self.channel_root, path)):
-                extra_paths[basename(path)] = {
-                    'size': getsize(path),
-                    'timestamp': int(getmtime(path)),
-                    'md5': utils.md5_file(path),
-                }
-
-        extra_paths = OrderedDict()
-        _add_extra_path(extra_paths, join(subdir_path, REPODATA_JSON_FN))
-        _add_extra_path(extra_paths, join(subdir_path, REPODATA_JSON_FN + '.bz2'))
-        _add_extra_path(extra_paths, join(subdir_path, "repodata2.json"))
-        _add_extra_path(extra_paths, join(subdir_path, "patch_instructions.json"))
-        rendered_html = _make_subdir_index_html(
-            self.channel_name, subdir, repodata_packages, extra_paths
-        )
-        index_path = join(subdir_path, 'index.html')
-        return _maybe_write(index_path, rendered_html)
-
-    def _write_channeldata_rss(self, channeldata, package_mtimes, hotfix_source_repo):
-        cutoff_time = time.time() - 14 * 24 * 3600
-
-        current = {name: channeldata['packages'][name] for name, mtime in package_mtimes.items()
-                   if mtime > cutoff_time}
-
-        # our RSS feed is fed by up to 2 things:
-        #    - package recipe_log.json files
-        #    - commit log from the repo where we get our patch instructions from.  This is a config option and cli flag.
-        commit_info = _collect_commits(current, hotfix_source_repo, cutoff_time)
-
-        environment = _get_jinja2_environment()
-        template = environment.get_template('rss.xml.j2')
-        rendered_xml = template.render(
-            channel_name=self.channel_name,
-            channel_url="https://anaconda.org",  # TODO: figure this out
-            current_time=datetime.utcnow().replace(tzinfo=pytz.timezone("UTC")),
-
-            commit_info=commit_info,
-            trim_blocks=True
-        )
-
-        rss_path = join(self.channel_root, 'rss.xml')
-        _maybe_write(rss_path, rendered_xml)
-        return rendered_xml
-
-    def _write_channeldata_index_html(self, channeldata):
-        rendered_html = _make_channeldata_index_html(
-            self.channel_name, channeldata
-        )
-        index_path = join(self.channel_root, 'index.html')
-        _maybe_write(index_path, rendered_html)
-
-    def _build_channeldata(self, subdirs, reference_packages):
-        _CHANNELDATA_FIELDS = CHANNELDATA_FIELDS
-        package_data = {}
-        package_mtimes = {}
-
-        futures = tuple(self.thread_executor.submit(
-            self._load_all_from_cache, rec["subdir"], rec["fn"]
-        ) for rec in reference_packages)
-        for rec, future in zip(reference_packages, futures):
-            data = future.result()
-            if data:
-                data.update(rec)
-                name = data['name']
-                package_data[name] = {k: v for k, v in data.items() if k in _CHANNELDATA_FIELDS}
-                package_mtimes[name] = data['mtime']
-
-        channeldata = {
-            'channeldata_version': CHANNELDATA_VERSION,
-            'subdirs': subdirs,
-            'packages': package_data,
-        }
-        return channeldata, package_mtimes
-
-    def _write_channeldata(self, channeldata):
-        # trim out commits, as they can take up a ton of space.  They're really only for the RSS feed.
-        for _pkg, pkg_dict in channeldata.get('packages', {}).items():
-            if "commits" in pkg_dict:
-                del pkg_dict['commits']
-        channeldata_path = join(self.channel_root, 'channeldata.json')
-        content = json.dumps(channeldata, indent=2, sort_keys=True, separators=(',', ': '))
-        _maybe_write(channeldata_path, content, True)
-
-    def _load_patch_instructions_tarball(self, subdir, patch_generator):
-        patch_instructions_file = utils.package_has_file(patch_generator,
-                                                         os.path.join(subdir, "patch_instructions.json"))
-        instructions = {}
-        if patch_instructions_file:
-            instructions = json.loads(patch_instructions_file)
-        return instructions
-
-    def _create_patch_instructions(self, subdir, repodata, patch_generator=None):
-        gen_patch_path = patch_generator or join(self.channel_root, 'gen_patch.py')
-        if isfile(gen_patch_path):
-            log.debug("using patch generator %s for %s" % (gen_patch_path, subdir))
-
-            # https://stackoverflow.com/a/41595552/2127762
-            try:
-                from importlib.util import spec_from_file_location, module_from_spec
-                spec = spec_from_file_location('a_b', gen_patch_path)
-                mod = module_from_spec(spec)
-
-                spec.loader.exec_module(mod)
-            # older pythons
-            except ImportError:
-                import imp
-                mod = imp.load_source('a_b', gen_patch_path)
-
-            instructions = mod._patch_repodata(repodata, subdir)
-
-            if instructions.get('patch_instructions_version', 0) > 1:
-                raise RuntimeError("Incompatible patch instructions version")
-
-            return instructions
-        else:
-            if patch_generator:
-                raise ValueError("Specified metadata patch file '{}' does not exist.  Please try an absolute "
-                                 "path, or examine your relative path carefully with respect to your cwd."
-                                 .format(patch_generator))
-            return {}
-
-    def _write_patch_instructions(self, subdir, instructions):
-        new_patch = json.dumps(instructions, indent=2, sort_keys=True, separators=(',', ': '))
-        patch_instructions_path = join(self.channel_root, subdir, 'patch_instructions.json')
-        _maybe_write(patch_instructions_path, new_patch, True)
-
-    def _load_instructions(self, subdir):
-        patch_instructions_path = join(self.channel_root, subdir, 'patch_instructions.json')
-        if isfile(patch_instructions_path):
-            log.debug("using patch instructions %s" % patch_instructions_path)
-            with open(patch_instructions_path) as fh:
-                instructions = json.load(fh)
-                if instructions.get('patch_instructions_version', 0) > 1:
-                    raise RuntimeError("Incompatible patch instructions version")
-                return instructions
-        return {}
-
-    def _patch_repodata(self, subdir, repodata, patch_generator=None):
-        if patch_generator and patch_generator.endswith("bz2"):
-            instructions = self._load_patch_instructions_tarball(subdir, patch_generator)
-        else:
-            instructions = self._create_patch_instructions(subdir, repodata, patch_generator)
-        if instructions:
-            self._write_patch_instructions(subdir, instructions)
-        else:
-            instructions = self._load_instructions(subdir)
-        if instructions.get('patch_instructions_version', 0) > 1:
-            raise RuntimeError("Incompatible patch instructions version")
-
-        return _apply_instructions(subdir, repodata, instructions), instructions
-
-    def _create_repodata2(self, subdir, augmented_repodata):
-        repodata2 = augmented_repodata  # I guess we're mutating in place for now
-        repodata2["repodata_version"] = 2
-        revoked_set = set()
-
-        channel_name = self.channel_name
-
-        for fn, info in repodata2["packages"].items():
-            info["record_version"] = 2
-            if 'depends2' not in info:
-                continue
-            info["requires"] = info["depends2"]
-            del info["depends"]
-            del info["depends2"]
-            if "constrains2" in info:
-                info["constrains"] = info["constrains2"]
-                del info["constrains2"]
-
-            info["fn"] = fn  # rename fn to filename?
-            # add "location", relative to subdir
-
-            info["channel_name"] = channel_name
-            if "timestamp" in info:
-                info["timestamp"] = _make_seconds(info["timestamp"])
-
-            # noarch -> package_type: noarch_generic, noarch_python
-            if "noarch" in info:
-                if info["noarch"] == "python":
-                    info["package_type"] = "noarch_python"
-                del info["noarch"]
-
-            # dump features
-            info.pop("features", None)  # 😱
-
-            # convert track_features to list
-            if "track_features" in info:
-                info["track_features"] = info["track_features"].split(" ")
-
-            # enforce md5 and sha256
-            assert "md5" in info
-            # assert "sha256" in info  # TODO: re-enable
-            assert "size" in info, (subdir, fn, info)
-
-            # drop arch and platform, enforce subdir
-            info.pop("arch", None)
-            info.pop("platform", None)
-            info["subdir"] = subdir
-
-            if info.get('revoked'):
-                revoked_set.add(fn)
-
-        sort_key = lambda x: (
-            x["namespace"] == "global" and "0" or x["namespace"],
-            x["name"],
-            VersionOrder(x["version"]),
-            x["build_number"],
-            # x["build_string"],
-            x["build"],
-        )
-
-        package_groups = groupby(lambda x: x.get('revoked', False), augmented_repodata["packages"].values())
-        repodata2["packages"] = sorted(package_groups.get(False, ()), key=sort_key)
-        repodata2["revoked"] = sorted(package_groups.get(True, ()), key=sort_key)
-
-        return repodata2
-
-    def _write_repodata2(self, subdir, repodata2):
-        repodata_json_path = join(self.channel_root, subdir, "repodata2.json")
-        new_repodata = json.dumps(repodata2, indent=2, sort_keys=True, separators=(',', ': '))
-        return _maybe_write(repodata_json_path, new_repodata, True)
->>>>>>> be011df4
+        return _maybe_write(repodata_json_path, new_repodata, True)