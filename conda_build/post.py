from __future__ import absolute_import, division, print_function

from functools import partial
import locale
import re
import os
import sys
import stat
from glob import glob
from os.path import (basename, dirname, join, splitext, isdir, isfile, exists,
                     islink, realpath, relpath, normpath)
try:
    from os import readlink
except ImportError:
    readlink = False
import io
from subprocess import call
from collections import defaultdict
import mmap

from conda_build.os_utils import external
from conda_build import environ
from conda_build import utils
from conda_build import source
from conda.compat import lchmod
from conda.misc import walk_prefix
from conda.utils import md5_file

if sys.platform.startswith('linux'):
    from conda_build.os_utils import elf
elif sys.platform == 'darwin':
    from conda_build.os_utils import macho

SHEBANG_PAT = re.compile(br'^#!.+$', re.M)


def is_obj(path):
    assert sys.platform != 'win32'
    return bool((sys.platform.startswith('linux') and elf.is_elf(path)) or
                (sys.platform == 'darwin' and macho.is_macho(path)))


def fix_shebang(f, prefix, build_python, osx_is_app=False):
    path = join(prefix, f)
    if is_obj(path):
        return
    elif os.path.islink(path):
        return

    if os.stat(path).st_size == 0:
        return

    with io.open(path, encoding=locale.getpreferredencoding(), mode='r+') as fi:
        try:
            data = fi.read(100)
        except UnicodeDecodeError:  # file is binary
            return

        # regexp on the memory mapped file so we only read it into
        # memory if the regexp matches.
        mm = mmap.mmap(fi.fileno(), 0)
        m = SHEBANG_PAT.match(mm)

        if not (m and b'python' in m.group()):
            return

        data = mm[:]

    encoding = sys.stdout.encoding or 'utf8'

    py_exec = ('/bin/bash ' + prefix + '/bin/python.app'
               if sys.platform == 'darwin' and osx_is_app else
               prefix + '/bin/' + basename(build_python))
    new_data = SHEBANG_PAT.sub(b'#!' + py_exec.encode(encoding), data, count=1)
    if new_data == data:
        return
    print("updating shebang:", f)
    with io.open(path, 'w', encoding=locale.getpreferredencoding()) as fo:
        fo.write(new_data.decode(encoding))
    os.chmod(path, int('755', 8))


def write_pth(egg_path):
    fn = basename(egg_path)
    with open(join(environ.get_sp_dir(config),
                   '%s.pth' % (fn.split('-')[0])), 'w') as fo:
        fo.write('./%s\n' % fn)


def remove_easy_install_pth(files, prefix, config, preserve_egg_dir=False):
    """
    remove the need for easy-install.pth and finally remove easy-install.pth
    itself
    """
    absfiles = [join(prefix, f) for f in files]
    sp_dir = environ.get_sp_dir(config)
    for egg_path in glob(join(sp_dir, '*-py*.egg')):
        if isdir(egg_path):
            if preserve_egg_dir or not any(join(egg_path, i) in absfiles for i
                    in walk_prefix(egg_path, False, windows_forward_slashes=False)):
                write_pth(egg_path)
                continue

            print('found egg dir:', egg_path)
            try:
                os.rename(join(egg_path, 'EGG-INFO'),
                          egg_path + '-info')
            except OSError:
                pass
            utils.rm_rf(join(egg_path, 'EGG-INFO'))
            for fn in os.listdir(egg_path):
                if fn == '__pycache__':
                    utils.rm_rf(join(egg_path, fn))
                else:
                    # this might be a name-space package
                    # so the package directory already exists
                    # from another installed dependency
                    if os.path.exists(join(sp_dir, fn)):
                        utils.copy_into(join(egg_path, fn), join(sp_dir, fn))
                        utils.rm_rf(join(egg_path, fn))
                    else:
                        os.rename(join(egg_path, fn), join(sp_dir, fn))

        elif isfile(egg_path):
            if egg_path not in absfiles:
                continue
            print('found egg:', egg_path)
            write_pth(egg_path)

    utils.rm_rf(join(sp_dir, 'easy-install.pth'))


def rm_py_along_so(prefix):
    "remove .py (.pyc) files alongside .so or .pyd files"
    for root, dirs, files in os.walk(prefix):
        for fn in files:
            if fn.endswith(('.so', '.pyd')):
                name, unused_ext = splitext(fn)
                for ext in '.py', '.pyc':
                    if name + ext in files:
                        os.unlink(join(root, name + ext))


def compile_missing_pyc(config):
    sp_dir = environ.get_sp_dir(config)
    stdlib_dir = environ.get_stdlib_dir(config)

    need_compile = False
    for root, dirs, files in os.walk(sp_dir):
        for fn in files:
            if fn.endswith('.py') and fn + 'c' not in files:
                need_compile = True
                break
    if need_compile:
        print('compiling .pyc files...')
        utils._check_call([config.build_python, '-Wi',
                           join(stdlib_dir, 'compileall.py'),
                           '-q', '-x', 'port_v3', sp_dir])


def post_process(files, prefix, config, preserve_egg_dir=False):
    remove_easy_install_pth(files, prefix, config, preserve_egg_dir=preserve_egg_dir)
    rm_py_along_so(config.build_python)
    if config.CONDA_PY < 30:
        compile_missing_pyc(config)


def find_lib(link, prefix, path=None):
    from conda_build.build import prefix_files
<<<<<<< HEAD
    files = prefix_files(prefix)
    if link.startswith(prefix):
        link = link[len(prefix) + 1:]
=======
    files = prefix_files()
    if link.startswith(config.build_prefix):
        link = normpath(link[len(config.build_prefix) + 1:])
>>>>>>> f7a6a568
        if link not in files:
            sys.exit("Error: Could not find %s" % link)
        return link
    if link.startswith('/'):  # but doesn't start with the build prefix
        return
    if link.startswith('@rpath/'):
        # Assume the rpath already points to lib, so there is no need to
        # change it.
        return
    if '/' not in link or link.startswith('@executable_path/'):
        link = basename(link)
        file_names = defaultdict(list)
        for f in files:
            file_names[basename(f)].append(f)
        if link not in file_names:
            sys.exit("Error: Could not find %s" % link)
        if len(file_names[link]) > 1:
            if path and basename(path) == link:
                # The link is for the file itself, just use it
                return path
            # Allow for the possibility of the same library appearing in
            # multiple places.
            md5s = set()
            for f in file_names[link]:
                md5s.add(md5_file(join(prefix, f)))
            if len(md5s) > 1:
                sys.exit("Error: Found multiple instances of %s: %s" % (link, file_names[link]))
            else:
                file_names[link].sort()
                print("Found multiple instances of %s (%s).  "
                    "Choosing the first one." % (link, file_names[link]))
        return file_names[link][0]
    print("Don't know how to find %s, skipping" % link)


def osx_ch_link(path, link_dict, prefix):
    link = link_dict['name']
    print("Fixing linking of %s in %s" % (link, path))
    link_loc = find_lib(link, prefix, path)
    if not link_loc:
        return

    lib_to_link = relpath(dirname(link_loc), 'lib')
    # path_to_lib = utils.relative(path[len(prefix) + 1:])

    # e.g., if
    # path = '/build_prefix/lib/some/stuff/libstuff.dylib'
    # link_loc = 'lib/things/libthings.dylib'

    # then

    # lib_to_link = 'things'
    # path_to_lib = '../..'

    # @rpath always means 'lib', link will be at
    # @rpath/lib_to_link/basename(link), like @rpath/things/libthings.dylib.

    # For when we can't use @rpath, @loader_path means the path to the library
    # ('path'), so from path to link is
    # @loader_path/path_to_lib/lib_to_link/basename(link), like
    # @loader_path/../../things/libthings.dylib.

    ret = '@rpath/%s/%s' % (lib_to_link, basename(link))

    # XXX: IF the above fails for whatever reason, the below can be used
    # TODO: This might contain redundant ..'s if link and path are both in
    # some subdirectory of lib.
    # ret = '@loader_path/%s/%s/%s' % (path_to_lib, lib_to_link, basename(link))

    ret = ret.replace('/./', '/')

    return ret


def mk_relative_osx(path, prefix, build_prefix=None):
    '''
    if build_prefix is None, the_n this is a standard conda build. The path
    and all dependencies are in the build_prefix.

    if package is built in develop mode, build_prefix is specified. Object
    specified by 'path' needs to relink runtime dependences to libs found in
    build_prefix/lib/. Also, in develop mode, 'path' is not in 'build_prefix'
    '''
    if build_prefix is None:
        assert path.startswith(prefix + '/')
    else:
        prefix = build_prefix

    assert sys.platform == 'darwin' and is_obj(path)
    s = macho.install_name_change(path, partial(osx_ch_link, prefix=prefix))

    names = macho.otool(path)
    if names:
        # Add an rpath to every executable to increase the chances of it
        # being found.
        rpath = join('@loader_path',
                     relpath(join(prefix, 'lib'),
                             dirname(path)), '').replace('/./', '/')
        macho.add_rpath(path, rpath, verbose=True)

        # 10.7 install_name_tool -delete_rpath causes broken dylibs, I will revisit this ASAP.
        # .. and remove config.build_prefix/lib which was added in-place of
        # DYLD_FALLBACK_LIBRARY_PATH since El Capitan's SIP.
        # macho.delete_rpath(path, config.build_prefix + '/lib', verbose = True)

    if s:
        # Skip for stub files, which have to use binary_has_prefix_files to be
        # made relocatable.
        assert_relative_osx(path, prefix)


def mk_relative_linux(f, prefix, rpaths=('lib',)):
    path = join(prefix, f)
    rpath = ':'.join('$ORIGIN/' + utils.relative(f, d) if not
        d.startswith('/') else d for d in rpaths)
    patchelf = external.find_executable('patchelf')
    print('patchelf: file: %s\n    setting rpath to: %s' % (path, rpath))
    call([patchelf, '--force-rpath', '--set-rpath', rpath, path])


def assert_relative_osx(path, prefix):
    for name in macho.get_dylibs(path):
        assert not name.startswith(prefix), path


def mk_relative(m, f, prefix):
    assert sys.platform != 'win32'
    path = join(prefix, f)
    if not is_obj(path):
        return

    if sys.platform.startswith('linux'):
        mk_relative_linux(f, prefix=prefix, rpaths=m.get_value('build/rpaths', ['lib']))
    elif sys.platform == 'darwin':
        mk_relative_osx(path, prefix=prefix)


def fix_permissions(files, prefix):
    print("Fixing permissions")
    for root, dirs, unused_files in os.walk(prefix):
        for dn in dirs:
            lchmod(join(root, dn), int('755', 8))

    for f in files:
        path = join(prefix, f)
        st = os.lstat(path)
        lchmod(path, stat.S_IMODE(st.st_mode) | stat.S_IWUSR)  # chmod u+w


def post_build(m, files, prefix, build_python, croot):
    print('number of files:', len(files))
    fix_permissions(files, prefix)

    if sys.platform == 'win32':
        return

    binary_relocation = bool(m.get_value('build/binary_relocation', True))
    if not binary_relocation:
        print("Skipping binary relocation logic")
    osx_is_app = bool(m.get_value('build/osx_is_app', False))

    for f in files:
        if f.startswith('bin/'):
            fix_shebang(f, prefix=prefix, build_python=build_python, osx_is_app=osx_is_app)
        if binary_relocation:
            mk_relative(m, f, prefix)

    check_symlinks(files, prefix, croot)


def check_symlinks(files, prefix, croot):
    if readlink is False:
        return  # Not on Unix system
    msgs = []
    real_build_prefix = realpath(prefix)
    for f in files:
        path = join(real_build_prefix, f)
        if islink(path):
            link_path = readlink(path)
            real_link_path = realpath(path)
            if real_link_path.startswith(real_build_prefix):
                # If the path is in the build prefix, this is fine, but
                # the link needs to be relative
                if not link_path.startswith('.'):
                    # Don't change the link structure if it is already a
                    # relative link. It's possible that ..'s later in the path
                    # can result in a broken link still, but we'll assume that
                    # such crazy things don't happen.
                    print("Making absolute symlink %s -> %s relative" % (f, link_path))
                    os.unlink(path)
                    os.symlink(relpath(real_link_path, dirname(path)), path)
            else:
                # Symlinks to absolute paths on the system (like /usr) are fine.
                if real_link_path.startswith(croot):
                    msgs.append("%s is a symlink to a path that may not "
                        "exist after the build is completed (%s)" % (f, link_path))

    if msgs:
        for msg in msgs:
            print("Error: %s" % msg, file=sys.stderr)
        sys.exit(1)


def get_build_metadata(m, config):
    src_dir = source.get_dir(config)
    if "build" not in m.meta:
        m.meta["build"] = {}
    if exists(join(src_dir, '__conda_version__.txt')):
        print("Deprecation warning: support for __conda_version__ will be removed in Conda build 2.0."  # noqa
              "Try Jinja templates instead: "
              "http://conda.pydata.org/docs/building/environment-vars.html#git-environment-variables")  # noqa
        with open(join(src_dir, '__conda_version__.txt')) as f:
            version = f.read().strip()
            print("Setting version from __conda_version__.txt: %s" % version)
            m.meta['package']['version'] = version
    if exists(join(src_dir, '__conda_buildnum__.txt')):
        print("Deprecation warning: support for __conda_buildnum__ will be removed in Conda build 2.0."  # noqa
              "Try Jinja templates instead: "
              "http://conda.pydata.org/docs/building/environment-vars.html#git-environment-variables")  # noqa
        with open(join(src_dir, '__conda_buildnum__.txt')) as f:
            build_number = f.read().strip()
            print("Setting build number from __conda_buildnum__.txt: %s" %
                  build_number)
            m.meta['build']['number'] = build_number
    if exists(join(src_dir, '__conda_buildstr__.txt')):
        print("Deprecation warning: support for __conda_buildstr__ will be removed in Conda build 2.0."  # noqa
              "Try Jinja templates instead: "
              "http://conda.pydata.org/docs/building/environment-vars.html#git-environment-variables")  # noqa
        with open(join(src_dir, '__conda_buildstr__.txt')) as f:
            buildstr = f.read().strip()
            print("Setting version from __conda_buildstr__.txt: %s" % buildstr)
            m.meta['build']['string'] = buildstr<|MERGE_RESOLUTION|>--- conflicted
+++ resolved
@@ -80,7 +80,7 @@
     os.chmod(path, int('755', 8))
 
 
-def write_pth(egg_path):
+def write_pth(egg_path, config):
     fn = basename(egg_path)
     with open(join(environ.get_sp_dir(config),
                    '%s.pth' % (fn.split('-')[0])), 'w') as fo:
@@ -98,7 +98,7 @@
         if isdir(egg_path):
             if preserve_egg_dir or not any(join(egg_path, i) in absfiles for i
                     in walk_prefix(egg_path, False, windows_forward_slashes=False)):
-                write_pth(egg_path)
+                write_pth(egg_path, config=config)
                 continue
 
             print('found egg dir:', egg_path)
@@ -125,7 +125,7 @@
             if egg_path not in absfiles:
                 continue
             print('found egg:', egg_path)
-            write_pth(egg_path)
+            write_pth(egg_path, config=config)
 
     utils.rm_rf(join(sp_dir, 'easy-install.pth'))
 
@@ -167,15 +167,9 @@
 
 def find_lib(link, prefix, path=None):
     from conda_build.build import prefix_files
-<<<<<<< HEAD
     files = prefix_files(prefix)
     if link.startswith(prefix):
-        link = link[len(prefix) + 1:]
-=======
-    files = prefix_files()
-    if link.startswith(config.build_prefix):
-        link = normpath(link[len(config.build_prefix) + 1:])
->>>>>>> f7a6a568
+        link = normpath(link[len(prefix) + 1:])
         if link not in files:
             sys.exit("Error: Could not find %s" % link)
         return link
