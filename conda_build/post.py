from __future__ import absolute_import, division, print_function

from copy import copy
from collections import defaultdict, OrderedDict
from functools import partial
from fnmatch import fnmatch, filter as fnmatch_filter, translate as fnmatch_translate
from os.path import (basename, commonprefix, dirname, exists, isabs, isdir, isfile,
                     islink, join, normpath, realpath, relpath, sep, splitext)
import io
import locale
import re
import os
import shutil
import stat
from subprocess import call, check_output, CalledProcessError
import sys
try:
    from os import readlink
except ImportError:
    readlink = False

from conda_build.os_utils import external
from conda_build.conda_interface import PY3
from conda_build.conda_interface import lchmod
from conda_build.conda_interface import walk_prefix
from conda_build.conda_interface import TemporaryDirectory
from conda_build.conda_interface import md5_file

from conda_build import utils
from conda_build.os_utils.liefldd import (have_lief, get_exports_memoized,
                                          get_linkages_memoized, get_rpaths_raw,
                                          get_runpaths_raw, set_rpath)
from conda_build.os_utils.pyldd import codefile_type
from conda_build.os_utils.ldd import get_package_files, get_package_obj_files
from conda_build.index import get_build_index
from conda_build.inspect_pkg import which_package
from conda_build.exceptions import (OverLinkingError, OverDependingError, RunPathError)

if sys.platform == 'darwin':
    from conda_build.os_utils import macho

if PY3:
    scandir = os.scandir
else:
    from scandir import scandir

filetypes_for_platform = {
    "win": ('DLLfile', 'EXEfile'),
    "osx": ['machofile'],
    "linux": ['elffile'],
}


def fix_shebang(f, prefix, build_python, osx_is_app=False):
    path = join(prefix, f)
    if codefile_type(path):
        return
    elif islink(path):
        return
    elif not isfile(path):
        return

    if os.stat(path).st_size == 0:
        return

    bytes_ = False

    os.chmod(path, 0o775)
    with io.open(path, mode='r+', encoding=locale.getpreferredencoding()) as fi:
        try:
            data = fi.read(100)
            fi.seek(0)
        except UnicodeDecodeError:  # file is binary
            return

        SHEBANG_PAT = re.compile(r'^#!.+$', re.M)

        # regexp on the memory mapped file so we only read it into
        # memory if the regexp matches.
        try:
            mm = utils.mmap_mmap(fi.fileno(), 0, tagname=None, flags=utils.mmap_MAP_PRIVATE)
        except OSError:
            mm = fi.read()
        try:
            m = SHEBANG_PAT.match(mm)
        except TypeError:
            SHEBANG_PAT = re.compile(br'^#!.+$', re.M)
            bytes_ = True
            m = SHEBANG_PAT.match(mm)

        if m:
            python_pattern = (re.compile(br'\/python[w]?(?:$|\s|\Z)', re.M) if bytes_ else
                            re.compile(r'\/python[w]?(:$|\s|\Z)', re.M))
            if not re.search(python_pattern, m.group()):
                return
        else:
            return

        data = mm[:]

    py_exec = '#!' + ('/bin/bash ' + prefix + '/bin/pythonw'
               if sys.platform == 'darwin' and osx_is_app else
               prefix + '/bin/' + basename(build_python))
    if bytes_ and hasattr(py_exec, 'encode'):
        py_exec = py_exec.encode()
    new_data = SHEBANG_PAT.sub(py_exec, data, count=1)
    if new_data == data:
        return
    print("updating shebang:", f)
    with io.open(path, 'w', encoding=locale.getpreferredencoding()) as fo:
        try:
            fo.write(new_data)
        except TypeError:
            fo.write(new_data.decode())


def write_pth(egg_path, config):
    fn = basename(egg_path)
    py_ver = '.'.join(config.variant['python'].split('.')[:2])
    with open(join(utils.get_site_packages(config.host_prefix, py_ver),
                           '%s.pth' % (fn.split('-')[0])), 'w') as fo:
        fo.write('./%s\n' % fn)


def remove_easy_install_pth(files, prefix, config, preserve_egg_dir=False):
    """
    remove the need for easy-install.pth and finally remove easy-install.pth
    itself
    """
    absfiles = [join(prefix, f) for f in files]
    py_ver = '.'.join(config.variant['python'].split('.')[:2])
    sp_dir = utils.get_site_packages(prefix, py_ver)
    for egg_path in utils.glob(join(sp_dir, '*-py*.egg')):
        if isdir(egg_path):
            if preserve_egg_dir or not any(join(egg_path, i) in absfiles for i
                    in walk_prefix(egg_path, False, windows_forward_slashes=False)):
                write_pth(egg_path, config=config)
                continue

            print('found egg dir:', egg_path)
            try:
                shutil.move(join(egg_path, 'EGG-INFO'),
                          egg_path + '-info')
            except OSError:
                pass
            utils.rm_rf(join(egg_path, 'EGG-INFO'))
            for fn in os.listdir(egg_path):
                if fn == '__pycache__':
                    utils.rm_rf(join(egg_path, fn))
                else:
                    # this might be a name-space package
                    # so the package directory already exists
                    # from another installed dependency
                    if exists(join(sp_dir, fn)):
                        try:
                            utils.copy_into(join(egg_path, fn),
                                            join(sp_dir, fn), config.timeout,
                                            locking=config.locking)
                            utils.rm_rf(join(egg_path, fn))
                        except IOError as e:
                            fn = basename(str(e).split()[-1])
                            raise IOError("Tried to merge folder {egg_path} into {sp_dir}, but {fn}"
                                          " exists in both locations.  Please either add "
                                          "build/preserve_egg_dir: True to meta.yaml, or manually "
                                          "remove the file during your install process to avoid "
                                          "this conflict."
                                          .format(egg_path=egg_path, sp_dir=sp_dir, fn=fn))
                    else:
                        shutil.move(join(egg_path, fn), join(sp_dir, fn))

        elif isfile(egg_path):
            if egg_path not in absfiles:
                continue
            print('found egg:', egg_path)
            write_pth(egg_path, config=config)

    installer_files = [f for f in absfiles
                       if f.endswith(".dist-info{}INSTALLER".format(sep))]
    for file in installer_files:
        with open(file, 'w') as f:
            f.write('conda')

    utils.rm_rf(join(sp_dir, 'easy-install.pth'))


def rm_py_along_so(prefix):
    """remove .py (.pyc) files alongside .so or .pyd files"""

    files = list(scandir(prefix))
    for fn in files:
        if fn.is_file() and fn.name.endswith(('.so', '.pyd')):
            for ext in '.py', '.pyc', '.pyo':
                name, _ = splitext(fn.path)
                name = normpath(name + ext)
                if any(name == normpath(f) for f in files):
                    os.unlink(name + ext)


def rm_pyo(files, prefix):
    """pyo considered harmful: https://www.python.org/dev/peps/pep-0488/

    The build may have proceeded with:
        [install]
        optimize = 1
    .. in setup.cfg in which case we can end up with some stdlib __pycache__
    files ending in .opt-N.pyc on Python 3, as well as .pyo files for the
    package's own python. """
    re_pyo = re.compile(r'.*(?:\.pyo$|\.opt-[0-9]\.pyc)')
    for fn in files:
        if re_pyo.match(fn):
            os.unlink(join(prefix, fn))


def rm_pyc(files, prefix):
    re_pyc = re.compile(r'.*(?:\.pyc$)')
    for fn in files:
        if re_pyc.match(fn):
            os.unlink(join(prefix, fn))


def rm_share_info_dir(files, prefix):
    if 'share/info/dir' in files:
        fn = join(prefix, 'share', 'info', 'dir')
        if isfile(fn):
            os.unlink(fn)


def compile_missing_pyc(files, cwd, python_exe, skip_compile_pyc=()):
    if not isfile(python_exe):
        return
    compile_files = []
    skip_compile_pyc_n = [normpath(skip) for skip in skip_compile_pyc]
    skipped_files = set()
    for skip in skip_compile_pyc_n:
        skipped_files.update(set(fnmatch_filter(files, skip)))
    unskipped_files = set(files) - skipped_files
    for fn in unskipped_files:
        # omit files in Library/bin, Scripts, and the root prefix - they are not generally imported
        if sys.platform == 'win32':
            if any([fn.lower().startswith(start) for start in ['library/bin', 'library\\bin',
                                                               'scripts']]):
                continue
        else:
            if fn.startswith('bin'):
                continue
        cache_prefix = ("__pycache__" + os.sep) if PY3 else ""
        if (fn.endswith(".py") and
                dirname(fn) + cache_prefix + basename(fn) + 'c' not in files):
            compile_files.append(fn)

    if compile_files:
        if not isfile(python_exe):
            print('compiling .pyc files... failed as no python interpreter was found')
        else:
            print('compiling .pyc files...')
            # We avoid command lines longer than 8190
            if sys.platform == 'win32':
                limit = 8190
            else:
                limit = 32760
            limit -= len(compile_files) * 2
            lower_limit = len(max(compile_files, key=len)) + 1
            if limit < lower_limit:
                limit = lower_limit
            groups = [[]]
            args = [python_exe, '-Wi', '-m', 'py_compile']
            args_len = length = len(' '.join(args)) + 1
            for f in compile_files:
                length_this = len(f) + 1
                if length_this + length > limit:
                    groups.append([])
                    length = args_len
                else:
                    length += length_this
                groups[len(groups) - 1].append(f)
            for group in groups:
                call(args + group, cwd=cwd)


def check_dist_info_version(name, version, files):
    for f in files:
        if f.endswith('.dist-info' + os.sep + 'METADATA'):
            f_lower = basename(dirname(f).lower())
            if f_lower.startswith(name + '-'):
                f_lower, _, _ = f_lower.rpartition('.dist-info')
                _, distname, f_lower = f_lower.rpartition(name + '-')
                if distname == name and version != f_lower:
                    print("ERROR: Top level dist-info version incorrect (is {}, should be {})".format(f_lower, version))
                    sys.exit(1)
                else:
                    return


def post_process(name, version, files, prefix, config, preserve_egg_dir=False, noarch=False, skip_compile_pyc=()):
    rm_pyo(files, prefix)
    if noarch:
        rm_pyc(files, prefix)
    else:
        python_exe = (config.build_python if isfile(config.build_python) else
                      config.host_python)
        compile_missing_pyc(files, cwd=prefix, python_exe=python_exe,
                            skip_compile_pyc=skip_compile_pyc)
    remove_easy_install_pth(files, prefix, config, preserve_egg_dir=preserve_egg_dir)
    rm_py_along_so(prefix)
    rm_share_info_dir(files, prefix)
    check_dist_info_version(name, version, files)


def find_lib(link, prefix, files, path=None):
    if link.startswith(prefix):
        link = normpath(link[len(prefix) + 1:])
        if not any(link == normpath(w) for w in files):
            sys.exit("Error: Could not find %s" % link)
        return link
    if link.startswith('/'):  # but doesn't start with the build prefix
        return
    if link.startswith('@rpath/'):
        # Assume the rpath already points to lib, so there is no need to
        # change it.
        return
    if '/' not in link or link.startswith('@executable_path/'):
        link = basename(link)
        file_names = defaultdict(list)
        for f in files:
            file_names[basename(f)].append(f)
        if link not in file_names:
            sys.exit("Error: Could not find %s" % link)
        if len(file_names[link]) > 1:
            if path and basename(path) == link:
                # The link is for the file itself, just use it
                return path
            # Allow for the possibility of the same library appearing in
            # multiple places.
            md5s = set()
            for f in file_names[link]:
                md5s.add(md5_file(join(prefix, f)))
            if len(md5s) > 1:
                sys.exit("Error: Found multiple instances of %s: %s" % (link, file_names[link]))
            else:
                file_names[link].sort()
                print("Found multiple instances of %s (%s).  "
                    "Choosing the first one." % (link, file_names[link]))
        return file_names[link][0]
    print("Don't know how to find %s, skipping" % link)


def osx_ch_link(path, link_dict, host_prefix, build_prefix, files):
    link = link_dict['name']
    if build_prefix != host_prefix and link.startswith(build_prefix):
        link = link.replace(build_prefix, host_prefix)
        print("Fixing linking of %s in %s" % (link, path))
        print(".. seems to be linking to a compiler runtime, replacing build prefix with "
              "host prefix and")
        if not codefile_type(link):
            sys.exit("Error: Compiler runtime library in build prefix not found in host prefix %s"
                     % link)
        else:
            print(".. fixing linking of %s in %s instead" % (link, path))

    link_loc = find_lib(link, host_prefix, files, path)

    if not link_loc:
        return

    print("Fixing linking of %s in %s" % (link, path))
    print("New link location is %s" % (link_loc))

    lib_to_link = relpath(dirname(link_loc), 'lib')
    # path_to_lib = utils.relative(path[len(prefix) + 1:])

    # e.g., if
    # path = '/build_prefix/lib/some/stuff/libstuff.dylib'
    # link_loc = 'lib/things/libthings.dylib'

    # then

    # lib_to_link = 'things'
    # path_to_lib = '../..'

    # @rpath always means 'lib', link will be at
    # @rpath/lib_to_link/basename(link), like @rpath/things/libthings.dylib.

    # For when we can't use @rpath, @loader_path means the path to the library
    # ('path'), so from path to link is
    # @loader_path/path_to_lib/lib_to_link/basename(link), like
    # @loader_path/../../things/libthings.dylib.

    ret = '@rpath/%s/%s' % (lib_to_link, basename(link))

    # XXX: IF the above fails for whatever reason, the below can be used
    # TODO: This might contain redundant ..'s if link and path are both in
    # some subdirectory of lib.
    # ret = '@loader_path/%s/%s/%s' % (path_to_lib, lib_to_link, basename(link))

    ret = ret.replace('/./', '/')

    return ret


def mk_relative_osx(path, host_prefix, build_prefix, files, rpaths=('lib',)):
    if sys.platform != 'darwin':
        log = utils.get_logger(__name__)
        log.warn("Found Mach-O file but patching is only supported on macOS, skipping: %s", path)
        return
    prefix = build_prefix if exists(build_prefix) else host_prefix
    names = macho.otool(path, prefix)
    s = macho.install_name_change(path, prefix,
                                  partial(osx_ch_link,
                                          host_prefix=host_prefix,
                                          build_prefix=build_prefix,
                                          files=files),
                                  dylibs=names)

    if names:
        # Add an rpath to every executable to increase the chances of it
        # being found.
        for rpath in rpaths:
            # Escape hatch for when you really don't want any rpaths added.
            if rpath == '':
                continue
            rpath_new = join('@loader_path',
                             relpath(join(host_prefix, rpath), dirname(path)),
                             '').replace('/./', '/')
            macho.add_rpath(path, rpath_new, build_prefix=prefix, verbose=True)
    if s:
        # Skip for stub files, which have to use binary_has_prefix_files to be
        # made relocatable.
        assert_relative_osx(path, host_prefix, build_prefix)


'''
# Both patchelf and LIEF have bugs in them. Neither can be used on all binaries we have seen.
# This code tries each and tries to keep count of which worked between the original binary and
# patchelf-patched, LIEF-patched versions.
#
# Please do not delete it until you are sure the bugs in both projects have been fixed.
#

from subprocess import STDOUT

def check_binary(binary, expected=None):
    from ctypes import cdll
    print("trying {}".format(binary))
    # import pdb; pdb.set_trace()
    try:
        txt = check_output([sys.executable, '-c', 'from ctypes import cdll; cdll.LoadLibrary("' + binary + '")'], timeout=2)
        # mydll = cdll.LoadLibrary(binary)
    except Exception as e:
        print(e)
        return None, None
    try:
        txt = check_output(binary, stderr=STDOUT, timeout=0.1)
    except Exception as e:
        print(e)
        txt = e.output
    if expected is not None:
        return txt == expected, txt
    return True, txt


worksd = {'original': 0,
          'LIEF': 0,
          'patchelf': 0}


def check_binary_patchers(elf, prefix, rpath):
    patchelf = external.find_executable('patchelf', prefix)
    tmpname_pe = elf+'.patchelf'
    tmpname_le = elf+'.lief'
    shutil.copy(elf, tmpname_pe)
    shutil.copy(elf, tmpname_le)
    import pdb; pdb.set_trace()
    works, original = check_binary(elf)
    if works:
        worksd['original'] += 1
        set_rpath(old_matching='*', new_rpath=rpath, file=tmpname_le)
        works, LIEF = check_binary(tmpname_le, original)
        call([patchelf, '--force-rpath', '--set-rpath', rpath, tmpname_pe])
        works, pelf = check_binary(tmpname_pe, original)
        if original == LIEF and works:
            worksd['LIEF'] += 1
        if original == pelf and works:
            worksd['patchelf'] += 1
    print('\n' + str(worksd) + '\n')
'''


def mk_relative_linux(f, prefix, rpaths=('lib',), method=None):
    'Respects the original values and converts abs to $ORIGIN-relative'

    elf = join(prefix, f)
    origin = dirname(elf)

    existing_pe = None
    patchelf = external.find_executable('patchelf', prefix)
    if not patchelf:
        print("ERROR :: You should install patchelf, will proceed with LIEF for {} (was {})".format(elf, method))
        method = 'LIEF'
    else:
        try:
            existing_pe = check_output([patchelf, '--print-rpath', elf]).decode('utf-8').splitlines()[0]
        except CalledProcessError:
            if method == 'patchelf':
                print("ERROR :: `patchelf --print-rpath` failed for {}, but patchelf was specified".format(
                    elf))
            elif method != 'LIEF':
                print("WARNING :: `patchelf --print-rpath` failed for {}, will proceed with LIEF (was {})".format(
                      elf, method))
            method = 'LIEF'
        else:
            existing_pe = existing_pe.split(os.pathsep)
    existing = existing_pe
    if have_lief:
        existing2, _, _ = get_rpaths_raw(elf)
        if existing_pe and [existing_pe] != existing2:
            print('WARNING :: get_rpaths_raw()={} and patchelf={} disagree for {} :: '.format(
                      existing2, [existing_pe], elf))
        # Use LIEF if method is LIEF to get the initial value?
        if method == 'LIEF':
            existing = existing2
    new = []
    for old in existing:
        if old.startswith('$ORIGIN'):
            new.append(old)
        elif old.startswith('/'):
            # Test if this absolute path is outside of prefix. That is fatal.
            rp = relpath(old, prefix)
            if rp.startswith('..' + os.sep):
                print('Warning: rpath {0} is outside prefix {1} (removing it)'.format(old, prefix))
            else:
                rp = '$ORIGIN/' + relpath(old, origin)
                if rp not in new:
                    new.append(rp)
    # Ensure that the asked-for paths are also in new.
    for rpath in rpaths:
        if rpath != '':
            if not rpath.startswith('/'):
                # IMHO utils.relative shouldn't exist, but I am too paranoid to remove
                # it, so instead, make sure that what I think it should be replaced by
                # gives the same result and assert if not. Yeah, I am a chicken.
                rel_ours = normpath(utils.relative(f, rpath))
                rel_stdlib = normpath(relpath(rpath, dirname(f)))
                if not rel_ours == rel_stdlib:
                    raise ValueError('utils.relative {0} and relpath {1} disagree for {2}, {3}'.format(
                        rel_ours, rel_stdlib, f, rpath))
                rpath = '$ORIGIN/' + rel_stdlib
            if rpath not in new:
                new.append(rpath)
    rpath = ':'.join(new)

    # check_binary_patchers(elf, prefix, rpath)
    if not patchelf or (method and method.upper() == 'LIEF'):
        set_rpath(old_matching='*', new_rpath=rpath, file=elf)
    else:
        call([patchelf, '--force-rpath', '--set-rpath', rpath, elf])


def assert_relative_osx(path, host_prefix, build_prefix):
    tools_prefix = build_prefix if exists(build_prefix) else host_prefix
    for name in macho.get_dylibs(path, tools_prefix):
        for prefix in (host_prefix, build_prefix):
            if prefix and name.startswith(prefix):
                raise RuntimeError("library at %s appears to have an absolute path embedded" % path)


def determine_package_nature(pkg, prefix, subdir, bldpkgs_dir, output_folder, channel_urls):
    run_exports = None
    lib_prefix = pkg.name.startswith('lib')
    codefiles = get_package_obj_files(pkg, prefix)
    # get_package_obj_files already filters by extension and I'm not sure we need two.
    dsos = [f for f in codefiles for ext in ('.dylib', '.so', '.dll', '.pyd') if ext in f]
    # we don't care about the actual run_exports value, just whether or not run_exports are present.
    # We can use channeldata and it'll be a more reliable source (no disk race condition nonsense)
    _, _, channeldata1 = get_build_index(subdir=subdir,
                                        bldpkgs_dir=bldpkgs_dir,
                                        output_folder=output_folder,
                                        channel_urls=channel_urls,
                                        debug=False,
                                        verbose=False,
                                        clear_cache=False)
    channel_used = pkg.channel
    channeldata = channeldata1.get(channel_used)
    # If the Dists end up coming from a multichannel such as 'defaults'
    # instead of a real channel such as 'pkgs/main' then this assert
    # can fire. To prevent that we use our own linked_data_no_multichannels()
    # instead of conda's linked_data()
    # The `or isinstance(pkg, FakeDist)` covers the case of an empty local channel.
    assert isinstance(channeldata, dict) or isinstance(pkg, FakeDist)

    if channeldata and pkg.name in channeldata['packages']:
        run_exports = channeldata['packages'][pkg.name].get('run_exports', {})
    return (dsos, run_exports, lib_prefix)


def library_nature(pkg, prefix, subdir, bldpkgs_dirs, output_folder, channel_urls):
    '''
    Result :: "non-library",
              "interpreted library (Python|R|Python,R)",
              "plugin library (Python|R|Python,R)",
              "dso library",
              "run-exports library",
              "interpreter (R)"
              "interpreter (Python)"
    .. in that order, i.e. if have both dsos and run_exports, it's a run_exports_library.
    '''
    dsos, run_exports, _ = determine_package_nature(pkg, prefix, subdir, bldpkgs_dirs, output_folder, channel_urls)
    if pkg.name == 'python':
        return "interpreter (Python)"
    elif pkg.name == 'r-base':
        return "interpreter (R)"
    if run_exports:
        return "run-exports library"
    elif len(dsos):
        # If all DSOs are under site-packages or R/lib/
        python_dsos = [dso for dso in dsos if 'site-packages' in dso]
        r_dsos = [dso for dso in dsos if 'lib/R/library' in dso]
        dsos_without_plugins = [dso for dso in dsos if dso not in r_dsos + python_dsos]
        if len(dsos_without_plugins):
            return "dso library"
        else:
            if python_dsos and r_dsos:
                return "plugin library (Python,R)"
            elif python_dsos:
                return "plugin library (Python)"
            elif r_dsos:
                return "plugin library (R)"
    else:
        files = get_package_files(pkg, prefix)
        python_files = [f for f in files if 'site-packages' in f]
        r_files = [f for f in files if 'lib/R/library' in f]
        if python_files and r_files:
            return "interpreted library (Python,R)"
        elif python_files:
            return "interpreted library (Python)"
        elif r_files:
            return "interpreted library (R)"

    return "non-library"


def dists_from_names(names, prefix):
    results = []
    from conda_build.utils import linked_data_no_multichannels
    pkgs = linked_data_no_multichannels(prefix)
    for name in names:
        for pkg in pkgs:
            if pkg.quad[0] == name:
                results.append(pkg)
    return results


class FakeDist:
    def __init__(self, name, version, build_number, build_str, channel, files):
        self.name = name
        self.quad = [name]
        self.version = version
        self.build_number = build_number
        self.build_string = build_str
        self.channel = channel
        self.files = files

    def get(self, name):
        if name == 'files':
            return self.files


# This is really just a small, fixed sysroot and it is rooted at ''. `libcrypto.0.9.8.dylib` should not be in it IMHO.
DEFAULT_MAC_WHITELIST = ['/opt/X11/',
                         '/usr/lib/libSystem.B.dylib',
                         '/usr/lib/libcrypto.0.9.8.dylib',
                         '/usr/lib/libobjc.A.dylib',
"""
                         '/System/Library/Frameworks/Accelerate.framework/*',
                         '/System/Library/Frameworks/AGL.framework/*',
                         '/System/Library/Frameworks/AppKit.framework/*',
                         '/System/Library/Frameworks/ApplicationServices.framework/*',
                         '/System/Library/Frameworks/AudioToolbox.framework/*',
                         '/System/Library/Frameworks/AudioUnit.framework/*',
                         '/System/Library/Frameworks/AVFoundation.framework/*',
                         '/System/Library/Frameworks/CFNetwork.framework/*',
                         '/System/Library/Frameworks/Carbon.framework/*',
                         '/System/Library/Frameworks/Cocoa.framework/*',
                         '/System/Library/Frameworks/CoreAudio.framework/*',
                         '/System/Library/Frameworks/CoreFoundation.framework/*',
                         '/System/Library/Frameworks/CoreGraphics.framework/*',
                         '/System/Library/Frameworks/CoreMedia.framework/*',
                         '/System/Library/Frameworks/CoreBluetooth.framework/*',
                         '/System/Library/Frameworks/CoreMIDI.framework/*',
                         '/System/Library/Frameworks/CoreMedia.framework/*',
                         '/System/Library/Frameworks/CoreServices.framework/*',
                         '/System/Library/Frameworks/CoreText.framework/*',
                         '/System/Library/Frameworks/CoreVideo.framework/*',
                         '/System/Library/Frameworks/CoreWLAN.framework/*',
                         '/System/Library/Frameworks/DiskArbitration.framework/*',
                         '/System/Library/Frameworks/Foundation.framework/*',
                         '/System/Library/Frameworks/GameController.framework/*',
                         '/System/Library/Frameworks/GLKit.framework/*',
                         '/System/Library/Frameworks/ImageIO.framework/*',
                         '/System/Library/Frameworks/IOBluetooth.framework/*',
                         '/System/Library/Frameworks/IOKit.framework/*',
                         '/System/Library/Frameworks/IOSurface.framework/*',
                         '/System/Library/Frameworks/OpenAL.framework/*',
                         '/System/Library/Frameworks/OpenGL.framework/*',
                         '/System/Library/Frameworks/Quartz.framework/*',
                         '/System/Library/Frameworks/QuartzCore.framework/*',
                         '/System/Library/Frameworks/Security.framework/*',
                         '/System/Library/Frameworks/StoreKit.framework/*',
                         '/System/Library/Frameworks/SystemConfiguration.framework/*',
                         '/System/Library/Frameworks/WebKit.framework/*'
"""
                         ]

# Should contain the System32/SysWOW64 DLLs present on a clean installation of the
# oldest version of Windows that we support (or are currently) building packages for.
DEFAULT_WIN_WHITELIST = ['**/ADVAPI32.dll',
                         '**/bcrypt.dll',
                         '**/COMCTL32.dll',
                         '**/COMDLG32.dll',
                         '**/CRYPT32.dll',
                         '**/dbghelp.dll',
                         '**/GDI32.dll',
                         '**/IMM32.dll',
                         '**/KERNEL32.dll',
                         '**/NETAPI32.dll',
                         '**/ole32.dll',
                         '**/OLEAUT32.dll',
                         '**/PSAPI.DLL',
                         '**/RPCRT4.dll',
                         '**/SHELL32.dll',
                         '**/USER32.dll',
                         '**/USERENV.dll',
                         '**/WINHTTP.dll',
                         '**/WS2_32.dll',
                         '**/ntdll.dll',
                         '**/msvcrt.dll']


def _collect_needed_dsos(sysroots_files, files, run_prefix, sysroot_substitution, build_prefix, build_prefix_substitution):
    all_needed_dsos = set()
    needed_dsos_for_file = dict()
    sysroot = ''
    if sysroots_files:
        sysroot = list(sysroots_files.keys())[0]
    for f in files:
        path = join(run_prefix, f)
        if not codefile_type(path):
            continue
        build_prefix = build_prefix.replace(os.sep, '/')
        run_prefix = run_prefix.replace(os.sep, '/')
        needed = get_linkages_memoized(path, resolve_filenames=True, recurse=False,
                                       sysroot=sysroot, envroot=run_prefix)
        for lib, res in needed.items():
            resolved = res['resolved'].replace(os.sep, '/')
            for sysroot, sysroot_files in sysroots_files.items():
                if resolved.startswith(sysroot):
                    resolved = resolved.replace(sysroot, sysroot_substitution)
                elif resolved[1:] in sysroot_files:
                    resolved = sysroot_substitution + resolved[1:]

            # We do not want to do this substitution when merging build and host prefixes.
            if build_prefix != run_prefix and resolved.startswith(build_prefix):
                resolved = resolved.replace(build_prefix, build_prefix_substitution)
            if resolved.startswith(run_prefix):
                resolved = relpath(resolved, run_prefix).replace(os.sep, '/')
            # If resolved still starts with '$RPATH' then that means we will either find it in
            # the whitelist or it will present as an error later.
            res['resolved'] = resolved
        needed_dsos_for_file[f] = needed
        all_needed_dsos = all_needed_dsos.union(set(info['resolved'] for f, info in needed.items()))
    return all_needed_dsos, needed_dsos_for_file


def _map_file_to_package(files, run_prefix, build_prefix, all_needed_dsos, pkg_vendored_dist, ignore_list_syms,
                         sysroot_substitution, enable_static):
    # Form a mapping of file => package

    prefix_owners = {}
    contains_dsos = {}
    contains_static_libs = {}
    # Used for both dsos and static_libs
    all_lib_exports = {}
    all_needed_dsos_lower = [w.lower() for w in all_needed_dsos]

    if all_needed_dsos:
        for prefix in (run_prefix, build_prefix):
            all_lib_exports[prefix] = {}
            prefix_owners[prefix] = {}
            for subdir2, _, filez in os.walk(prefix):
                for file in filez:
                    fp = join(subdir2, file)
                    dynamic_lib = any(fnmatch(fp, ext) for ext in ('*.so*', '*.dylib*', '*.dll')) and \
                                codefile_type(fp, skip_symlinks=False) is not None
                    static_lib = any(fnmatch(fp, ext) for ext in ('*.a', '*.lib'))
                    # Looking at all the files is very slow.
                    if not dynamic_lib and not static_lib:
                        continue
                    rp = normpath(relpath(fp, prefix))
                    if dynamic_lib and not any(rp.lower() == w for w in all_needed_dsos_lower):
                        continue
                    if any(rp == normpath(w) for w in all_lib_exports[prefix]):
                        continue
                    rp_po = rp.replace('\\', '/')
                    owners = prefix_owners[prefix][rp_po] if rp_po in prefix_owners[prefix] else []
                    # Self-vendoring, not such a big deal but may as well report it?
                    if not len(owners):
                        if any(rp == normpath(w) for w in files):
                            owners.append(pkg_vendored_dist)
                    new_pkgs = list(which_package(rp, prefix, avoid_canonical_channel_name=True))
                    # Cannot filter here as this means the DSO (eg libomp.dylib) will not be found in any package
                    # [owners.append(new_pkg) for new_pkg in new_pkgs if new_pkg not in owners
                    #  and not any([fnmatch(new_pkg.name, i) for i in ignore_for_statics])]
                    for new_pkg in new_pkgs:
                        if new_pkg not in owners:
                            owners.append(new_pkg)
                    prefix_owners[prefix][rp_po] = owners
                    if len(prefix_owners[prefix][rp_po]):
                        exports = set(e for e in get_exports_memoized(fp, enable_static=enable_static) if not
                                    any(fnmatch(e, pattern) for pattern in ignore_list_syms))
                        all_lib_exports[prefix][rp_po] = exports
                        # Check codefile_type to filter out linker scripts.
                        if dynamic_lib:
                            contains_dsos[prefix_owners[prefix][rp_po][0]] = True
                        elif static_lib:
                            if sysroot_substitution in fp:
                                if (prefix_owners[prefix][rp_po][0].name.startswith('gcc_impl_linux') or
                                prefix_owners[prefix][rp_po][0].name == 'llvm'):
                                    continue
                                print("sysroot in {}, owner is {}".format(fp, prefix_owners[prefix][rp_po][0]))
                            # Hmm, not right, muddies the prefixes again.
                            contains_static_libs[prefix_owners[prefix][rp_po][0]] = True

    return prefix_owners, contains_dsos, contains_static_libs, all_lib_exports


def _get_fake_pkg_dist(pkg_name, pkg_version, build_str, build_number, channel, files):
    pkg_vendoring_name = pkg_name
    pkg_vendoring_version = str(pkg_version)
    pkg_vendoring_build_str = build_str
    pkg_vendoring_build_number = build_number
    pkg_vendoring_key = '-'.join([pkg_vendoring_name,
                                  pkg_vendoring_version,
                                  pkg_vendoring_build_str])

    return FakeDist(pkg_vendoring_name,
                    pkg_vendoring_version,
                    pkg_vendoring_build_number,
                    pkg_vendoring_build_str,
                    channel,
                    files), pkg_vendoring_key


def _print_msg(errors, text, verbose):
    if text.startswith("  ERROR"):
        errors.append(text)
    if verbose:
        print(text)


def caseless_sepless_fnmatch(paths, pat):
    pat = pat.replace('\\', '/')
    match = re.compile("(?i)" + fnmatch_translate(pat)).match
    matches = [path for path in paths if (path.replace('\\', '/') == pat) or match(path.replace('\\', '/'))]
    return matches


def _lookup_in_sysroots_and_whitelist(errors, whitelist, needed_dso, sysroots_files, msg_prelude, info_prelude,
                                      sysroot_prefix, sysroot_substitution, subdir, verbose):
    # A system or ignored dependency. We should be able to find it in one of the CDT or
    # compiler packages on linux or in a sysroot folder on other OSes. These usually
    # start with '$RPATH/' which indicates pyldd did not find them, so remove that now.
    if needed_dso.startswith(sysroot_substitution):
        replacements = [sysroot_substitution] + [sysroot for sysroot, _ in sysroots_files.items()]
    else:
        replacements = [needed_dso]
    in_whitelist = False
    in_sysroots = False
    if len(sysroots_files):
        # Check if we have a CDT package or a file in a sysroot.
        sysroot_files = []
        for sysroot, files in sysroots_files.items():
            sysroot_os = sysroot.replace('\\', os.sep)
            if needed_dso.startswith(sysroot_substitution):
                # Do we want to do this replace?
                sysroot_files.append(needed_dso.replace(sysroot_substitution, sysroot_os))
            else:
                found = caseless_sepless_fnmatch(files, needed_dso[1:])
                sysroot_files.extend(found)
        if len(sysroot_files):
<<<<<<< HEAD
            # Removing sysroot_prefix is only *really* for Linux, though we could
            # use CONDA_BUILD_SYSROOT for macOS. We should figure out what to do about
            # /opt/X11 too.
            pkgs = []
            for idx in range(len(sysroot_files)):
                in_prefix_dso = normpath(sysroot_files[idx].replace(
                    sysroot_prefix + os.sep, ''))
                n_dso_p = "Needed DSO {}".format(in_prefix_dso)
                if list(which_package(in_prefix_dso, sysroot_prefix)):
                    pkgs.extend(list(which_package(in_prefix_dso, sysroot_prefix)))
                    break
            if len(pkgs):
                _print_msg(errors, '{}: {} found in CDT/compiler package {}'.
                                    format(info_prelude, n_dso_p, pkgs[0]), verbose=verbose)
=======
            in_sysroots = True
            if 'osx-64' in subdir or 'win' in subdir:
                in_prefix_dso = sysroot_files[0]
                n_dso_p = "Needed DSO {}".format(in_prefix_dso)
                _print_msg(errors, '{}: {} found in $SYSROOT'.
                           format(info_prelude, n_dso_p), verbose=verbose)
>>>>>>> 56edeeb7
            else:
                # Removing sysroot_prefix is only for Linux, though we could
                # use CONDA_BUILD_SYSROOT for macOS. We should figure out what to do about
                # /opt/X11 too.
                # Find the longest suffix match.
                rev_needed_dso = needed_dso[::-1]
                match_lens = [len(commonprefix([s[::-1], rev_needed_dso]))
                                for s in sysroot_files]
                idx = max(range(len(match_lens)), key=match_lens.__getitem__)
                # in_prefix_dso = normpath(sysroot_files[idx].replace(
                #     sysroot_prefix + os.sep, ''))
                in_prefix_dso = sysroot_files[idx][len(sysroot_prefix) + 1:]
                n_dso_p = "Needed DSO {}".format(in_prefix_dso)
                pkgs = list(which_package(in_prefix_dso, sysroot_prefix))
                if len(pkgs):
                    _print_msg(errors, '{}: {} found in CDT/compiler package {}'.
                                        format(info_prelude, n_dso_p, pkgs[0]), verbose=verbose)
                else:
                    _print_msg(errors, '{}: {} not found in any CDT/compiler package,'
                                        ' nor the whitelist?!'.
                                    format(msg_prelude, n_dso_p), verbose=verbose)
    if not in_sysroots:
        # It takes a very long time to glob in C:/Windows so we do not do that.
        for replacement in replacements:
            needed_dso_w = needed_dso.replace(sysroot_substitution, replacement + '/')
            # We should pass in multiple paths at once to this, but the code isn't structured for that.
            in_whitelist = any([caseless_sepless_fnmatch([needed_dso_w], w) for w in whitelist])
            if in_whitelist:
                n_dso_p = "Needed DSO {}".format(needed_dso_w)
                _print_msg(errors, '{}: {} found in the whitelist'.
                           format(info_prelude, n_dso_p), verbose=verbose)
                break
    if not in_whitelist and not in_sysroots:
        _print_msg(errors, "{}: {} not found in packages, sysroot(s) nor the missing_dso_whietlist.\n"
                           ".. is this binary repackaging?".
                   format(msg_prelude, needed_dso), verbose=verbose)


def _lookup_in_prefix_packages(errors, needed_dso, files, run_prefix, whitelist, info_prelude, msg_prelude,
                               warn_prelude, verbose, requirements_run, lib_packages, lib_packages_used):
    in_prefix_dso = normpath(needed_dso)
    n_dso_p = "Needed DSO {}".format(in_prefix_dso.replace('\\', '/'))
    and_also = " (and also in this package)" if in_prefix_dso in files else ""
    pkgs = list(which_package(in_prefix_dso, run_prefix, avoid_canonical_channel_name=True))
    in_pkgs_in_run_reqs = [pkg for pkg in pkgs if pkg.quad[0] in requirements_run]
    # TODO :: metadata build/inherit_child_run_exports (for vc, mro-base-impl).
    for pkg in in_pkgs_in_run_reqs:
        if pkg in lib_packages:
            lib_packages_used.add(pkg)
    in_whitelist = any([fnmatch(in_prefix_dso, w) for w in whitelist])
    if len(in_pkgs_in_run_reqs) == 1:
        _print_msg(errors, '{}: {} found in {}{}'.format(info_prelude,
                                                        n_dso_p,
                                                        in_pkgs_in_run_reqs[0],
                                                        and_also), verbose=verbose)
    elif in_whitelist:
        _print_msg(errors, '{}: {} found in the whitelist'.
                    format(info_prelude, n_dso_p), verbose=verbose)
    elif len(in_pkgs_in_run_reqs) == 0 and len(pkgs) > 0:
        _print_msg(errors, '{}: {} found in {}{}'.format(msg_prelude,
                                                        n_dso_p,
                                                        [p.quad[0] for p in pkgs],
                                                        and_also), verbose=verbose)
        _print_msg(errors, '{}: .. but {} not in reqs/run, (i.e. it is overlinking)'
                            ' (likely) or a missing dependency (less likely)'.
                            format(msg_prelude, [p.quad[0] for p in pkgs]), verbose=verbose)
    elif len(in_pkgs_in_run_reqs) > 1:
        _print_msg(errors, '{}: {} found in multiple packages in run/reqs: {}{}'
                            .format(warn_prelude,
                                    in_prefix_dso,
                                    in_pkgs_in_run_reqs,
                                    and_also), verbose=verbose)
    else:
        if not any(in_prefix_dso == normpath(w) for w in files):
            _print_msg(errors, '{}: {} not found in any packages'.format(msg_prelude,
                                                                        in_prefix_dso), verbose=verbose)
        elif verbose:
            _print_msg(errors, '{}: {} found in this package'.format(info_prelude,
                                                                     in_prefix_dso), verbose=verbose)


def _show_linking_messages(files, errors, needed_dsos_for_file, build_prefix, run_prefix, pkg_name,
                           error_overlinking, runpath_whitelist, verbose, requirements_run, lib_packages,
                           lib_packages_used, whitelist, sysroots, sysroot_prefix, sysroot_substitution, subdir):
    if len(sysroots):
        for sysroot, sr_files in sysroots.items():
            _print_msg(errors, "   INFO: sysroot: '{}' files: '{}'".format(sysroot,
                                                                           sorted(list(sr_files), reverse=True)[1:5]),
                       verbose=verbose)
    for f in files:
        path = join(run_prefix, f)
        filetype = codefile_type(path)
        if not filetype or filetype not in filetypes_for_platform[subdir.split('-')[0]]:
            continue
        warn_prelude = "WARNING ({},{})".format(pkg_name, f.replace(os.sep, '/'))
        err_prelude = "  ERROR ({},{})".format(pkg_name, f.replace(os.sep, '/'))
        info_prelude = "   INFO ({},{})".format(pkg_name, f.replace(os.sep, '/'))
        msg_prelude = err_prelude if error_overlinking else warn_prelude

        # TODO :: Determine this much earlier, storing in needed_dsos_for_file in _collect_needed_dsos()
        try:
            runpaths, _, _ = get_runpaths_raw(path)
        except:
            _print_msg(errors, '{}: pyldd.py failed to process'.format(warn_prelude),
                       verbose=verbose)
            continue
        if runpaths and not (runpath_whitelist or
                             any(fnmatch(f, w) for w in runpath_whitelist)):
            _print_msg(errors, '{}: runpaths {} found in {}'.format(msg_prelude,
                                                                    runpaths,
                                                                    path), verbose=verbose)
        needed = needed_dsos_for_file[f]
        for needed_dso, needed_dso_info in needed.items():
            needed_dso = needed_dso.replace('/', os.sep)
            # Should always be the case, even when we fail to resolve the original value is stored here
            # as it is still a best attempt and informative.
            if 'resolved' in needed_dso_info:
                needed_dso = needed_dso_info['resolved']
            if not needed_dso.startswith(os.sep) and not needed_dso.startswith('$'):
                _lookup_in_prefix_packages(errors, needed_dso, files, run_prefix, whitelist, info_prelude, msg_prelude,
                               warn_prelude, verbose, requirements_run, lib_packages, lib_packages_used)
            elif needed_dso.startswith('$PATH'):
                _print_msg(errors, "{}: {} found in build prefix; should never happen".format(
                           err_prelude, needed_dso), verbose=verbose)
            else:
                _lookup_in_sysroots_and_whitelist(errors, whitelist, needed_dso, sysroots, msg_prelude,
                                                  info_prelude, sysroot_prefix, sysroot_substitution,
                                                  subdir, verbose)


def check_overlinking_impl(pkg_name, pkg_version, build_str, build_number, subdir,
                           ignore_run_exports,
                           requirements_run, requirements_build, requirements_host,
                           run_prefix, build_prefix,
                           missing_dso_whitelist, runpath_whitelist,
                           error_overlinking, error_overdepending, verbose,
                           exception_on_error, files, bldpkgs_dirs, output_folder, channel_urls,
                           enable_static=False,
                           variants={}):
    verbose = True
    errors = []

    files_to_inspect = []
    for f in files:
        path = join(run_prefix, f)
        filetype = codefile_type(path)
        if filetype and filetype in filetypes_for_platform[subdir.split('-')[0]]:
            files_to_inspect.append(f)

    if not files_to_inspect:
        return dict()

    sysroot_substitution = '$SYSROOT'
    build_prefix_substitution = '$PATH'
    # Used to detect overlinking (finally)
    requirements_run = [req.split(' ')[0] for req in requirements_run]
    packages = dists_from_names(requirements_run, run_prefix)
    local_channel = dirname(bldpkgs_dirs).replace('\\', '/') if utils.on_win else dirname(bldpkgs_dirs)[1:]
    pkg_vendored_dist, pkg_vendoring_key = _get_fake_pkg_dist(pkg_name, pkg_version, build_str, build_number,
                                                              local_channel, files)
    packages.append(pkg_vendored_dist)
    ignore_list = utils.ensure_list(ignore_run_exports)
    if subdir.startswith('linux'):
        ignore_list.append('libgcc-ng')

    package_nature = {package: library_nature(package, run_prefix, subdir, bldpkgs_dirs, output_folder, channel_urls)
                      for package in packages}
    lib_packages = set([package for package in packages
                        if package.quad[0] not in ignore_list and
                        [package] != 'non-library'])
    lib_packages_used = set((pkg_vendored_dist,))

    ignore_list_syms = ['main', '_main', '*get_pc_thunk*', '___clang_call_terminate', '_timeout']
    # ignore_for_statics = ['gcc_impl_linux*', 'compiler-rt*', 'llvm-openmp*', 'gfortran_osx*']
    # sysroots and whitelists are similar, but the subtle distinctions are important.
    CONDA_BUILD_SYSROOT = variants.get('CONDA_BUILD_SYSROOT', None)
    if CONDA_BUILD_SYSROOT and os.path.exists(CONDA_BUILD_SYSROOT):
        # When on macOS and CBS not set, sysroots should probably be '/'
        # is everything in the sysroot allowed? I suppose so!
        sysroot_prefix = ''
        sysroots = [CONDA_BUILD_SYSROOT]
    else:
        # The linux case.
        sysroot_prefix = build_prefix
        sysroots = [sysroot + os.sep for sysroot in utils.glob(join(sysroot_prefix, '**', 'sysroot'))]
    whitelist = []
    vendoring_record = dict()
    # When build_is_host is True we perform file existence checks for files in the sysroot (e.g. C:\Windows)
    # When build_is_host is False we must skip things that match the whitelist from the prefix_owners (we could
    #   create some packages for the Windows System DLLs as an alternative?)
    build_is_host = False
    if not len(sysroots):
        if subdir == 'osx-64':
            # This is a bit confused! A sysroot shouldn't contain /usr/lib (it's the bit before that)
            # what we are really specifying here are subtrees of sysroots to search in and it may be
            # better to store each element of this as a tuple with a string and a nested tuple, e.g.
            # [('/', ('/usr/lib', '/opt/X11', '/System/Library/Frameworks'))]
            # Here we mean that we have a sysroot at '/' (could be a tokenized value like '$SYSROOT'?)
            # .. and in that sysroot there are 3 suddirs in which we may search for DSOs.
            sysroots = ['/usr/lib', '/opt/X11', '/System/Library/Frameworks']
            whitelist = DEFAULT_MAC_WHITELIST
            build_is_host = True if sys.platform == 'darwin' else False
        elif subdir.startswith('win'):
            sysroots = ['C:/Windows']
            whitelist = DEFAULT_WIN_WHITELIST
            build_is_host = True if sys.platform == 'win-32' else False

    whitelist += missing_dso_whitelist or []

    # Sort the sysroots by the number of files in them so things can assume that
    # the first sysroot is more important than others.
    sysroots_files = dict()
    for sysroot in sysroots:
        from conda_build.utils import prefix_files
        srs = sysroot if sysroot.endswith('/') else sysroot + '/'
        sysroot_files = prefix_files(sysroot)
        sysroot_files = [p.replace('\\', '/') for p in sysroot_files]
        sysroots_files[srs] = sysroot_files
        if subdir == 'osx-64':
            orig_sysroot_files = copy(sysroot_files)
            sysroot_files = []
            for f in orig_sysroot_files:
                replaced = f
                if f.endswith('.tbd'):
                    # For now, look up the line containing:
                    # install-name:    /System/Library/Frameworks/CoreFoundation.framework/Versions/A/CoreFoundation
                    with open(os.path.join(sysroot, f), 'rb') as tbd_fh:
                        lines = [l for l in tbd_fh.read().decode('utf-8').splitlines() if l.startswith('install-name:')]
                    if lines:
                        install_names = [re.match('^install-name:\s+(.*)$', l) for l in lines]
                        install_names = [insname.groups(1)[0] for insname in install_names]
                        replaced = install_names[0][1:]
                sysroot_files.append(replaced)
            diffs = set(orig_sysroot_files) - set(sysroot_files)
            if diffs:
                log = utils.get_logger(__name__)
                log.warning("Partially parsed some '.tbd' files in sysroot, pretending .tbds are their install-names\n"
                            "Adding support to 'conda-build' for parsing these in 'liefldd.py' would be easy and useful:\n"
                            "{} ..."
                            .format(sysroot, list(diffs)[1:3]))
                sysroots_files[srs] = sysroot_files
    sysroots_files = OrderedDict(sorted(sysroots_files.items(), key=lambda x: -len(x[1])))

    all_needed_dsos, needed_dsos_for_file = _collect_needed_dsos(sysroots_files, files, run_prefix,
                                                                 sysroot_substitution,
                                                                 build_prefix, build_prefix_substitution)

    prefix_owners, _, _, all_lib_exports = _map_file_to_package(
        files, run_prefix, build_prefix, all_needed_dsos, pkg_vendored_dist, ignore_list_syms,
        sysroot_substitution, enable_static)

    for f in files_to_inspect:
        needed = needed_dsos_for_file[f]
        for needed_dso, needed_dso_info in needed.items():
            orig = needed_dso
            resolved = needed_dso_info['resolved']
            rpaths = needed_dso_info['rpaths']
            if (error_overlinking and
               not resolved.startswith('/') and
               not resolved.startswith(sysroot_substitution) and
               not resolved.startswith(build_prefix_substitution) and
               resolved.lower() not in [o.lower() for o in prefix_owners[run_prefix]] and
               resolved not in files):
                in_whitelist = False
                if not build_is_host:
                    in_whitelist = any([caseless_sepless_fnmatch([orig], w) for w in whitelist])
                if not in_whitelist:
                    if resolved in prefix_owners[build_prefix]:
                        print("  ERROR :: {} in prefix_owners[build_prefix]".format(needed_dso))
                    elif not needed_dso.startswith('$PATH'):
                        # DSOs with '$RPATH' in them at this stage are 'unresolved'. Though instead of
                        # letting them through through like this, I should detect that they were not
                        # resolved and change them back to how they were stored in the consumer DSO/elf
                        # e.g. an elf will have a DT_NEEDED of just 'zlib.so.1' and to standardize
                        # processing across platforms I prefixed them all with $RPATH. That should be
                        # un-done so that this error message is more clearly related to the consumer..
                        print("WARNING :: For consumer: '{}' with rpaths: '{}'\n"
                              "WARNING :: .. the package containing '{}' could not be found in the run prefix".format(
                            f, rpaths, needed_dso))

    _show_linking_messages(files, errors, needed_dsos_for_file, build_prefix, run_prefix, pkg_name,
                           error_overlinking, runpath_whitelist, verbose, requirements_run, lib_packages,
                           lib_packages_used, whitelist, sysroots_files, sysroot_prefix, sysroot_substitution, subdir)

    if lib_packages_used != lib_packages:
        info_prelude = "   INFO ({})".format(pkg_name)
        warn_prelude = "WARNING ({})".format(pkg_name)
        err_prelude = "  ERROR ({})".format(pkg_name)
        for lib in lib_packages - lib_packages_used:
            if package_nature[lib] in ('run-exports library', 'dso library'):
                msg_prelude = err_prelude if error_overdepending else warn_prelude
            elif package_nature[lib] == 'plugin library':
                msg_prelude = info_prelude
            else:
                msg_prelude = warn_prelude
            found_interpreted_and_interpreter = False
            if 'interpreter' in package_nature[lib] and 'interpreted' in package_nature[pkg_vendored_dist]:
                found_interpreted_and_interpreter = True
            if found_interpreted_and_interpreter:
                _print_msg(errors, "{}: Interpreted package '{}' is interpreted by '{}'".format(
                    info_prelude, pkg_vendored_dist.name, lib.name), verbose=verbose)
            elif package_nature[lib] != 'non-library':
                _print_msg(errors, "{}: {} package {} in requirements/run but it is not used "
                                   "(i.e. it is overdepending or perhaps statically linked? "
                                   "If that is what you want then add it to `build/ignore_run_exports`)"
                                   .format(msg_prelude, package_nature[lib], lib), verbose=verbose)
    if len(errors):
        if exception_on_error:
            runpaths_errors = [error for error in errors if re.match(r".*runpaths.*found in.*", error)]
            if len(runpaths_errors):
                raise RunPathError(runpaths_errors)
            overlinking_errors = [error for error in errors if re.match(r".*(overlinking|not found in|did not find).*", error)]
            if len(overlinking_errors):
                raise OverLinkingError(overlinking_errors)
            overdepending_errors = [error for error in errors if "overdepending" in error]
            if len(overdepending_errors):
                raise OverDependingError(overdepending_errors)
        else:
            sys.exit(1)

    if pkg_vendoring_key in vendoring_record:
        imports = vendoring_record[pkg_vendoring_key]
        return imports
    else:
        return dict()


def check_overlinking(m, files, host_prefix=None):
    if not host_prefix:
        host_prefix = m.config.host_prefix
    return check_overlinking_impl(m.get_value('package/name'),
                                  m.get_value('package/version'),
                                  m.get_value('build/string'),
                                  m.get_value('build/number'),
                                  m.config.target_subdir,
                                  m.get_value('build/ignore_run_exports'),
                                  [req.split(' ')[0] for req in m.meta.get('requirements', {}).get('run', [])],
                                  [req.split(' ')[0] for req in m.meta.get('requirements', {}).get('build', [])],
                                  [req.split(' ')[0] for req in m.meta.get('requirements', {}).get('host', [])],
                                  host_prefix,
                                  m.config.build_prefix,
                                  m.meta.get('build', {}).get('missing_dso_whitelist', []),
                                  m.meta.get('build', {}).get('runpath_whitelist', []),
                                  m.config.error_overlinking,
                                  m.config.error_overdepending,
                                  m.config.verbose,
                                  True,
                                  files,
                                  m.config.bldpkgs_dir,
                                  m.config.output_folder,
                                  list(m.config.channel_urls) + ['local'],
                                  m.config.enable_static,
                                  m.config.variant)


def post_process_shared_lib(m, f, files, host_prefix=None):
    if not host_prefix:
        host_prefix = m.config.host_prefix
    path = join(host_prefix, f)
    codefile_t = codefile_type(path)
    if not codefile_t or path.endswith('.debug'):
        return
    rpaths = m.get_value('build/rpaths', ['lib'])
    if codefile_t == 'elffile':
        mk_relative_linux(f, m.config.host_prefix, rpaths=rpaths,
                          method=m.get_value('build/rpaths_patcher', None))
    elif codefile_t == 'machofile':
        mk_relative_osx(path, host_prefix, m.config.build_prefix, files=files, rpaths=rpaths)


def fix_permissions(files, prefix):
    print("Fixing permissions")
    for path in scandir(prefix):
        if path.is_dir():
            lchmod(path.path, 0o775)

    for f in files:
        path = join(prefix, f)
        st = os.lstat(path)
        old_mode = stat.S_IMODE(st.st_mode)
        new_mode = old_mode
        # broadcast execute
        if old_mode & stat.S_IXUSR:
            new_mode = new_mode | stat.S_IXGRP | stat.S_IXOTH
        # ensure user and group can write and all can read
        new_mode = new_mode | stat.S_IWUSR | stat.S_IWGRP | stat.S_IRUSR | stat.S_IRGRP | stat.S_IROTH  # noqa
        if old_mode != new_mode:
            try:
                lchmod(path, new_mode)
            except (OSError, utils.PermissionError) as e:
                log = utils.get_logger(__name__)
                log.warn(str(e))


def post_build(m, files, build_python, host_prefix=None, is_already_linked=False):
    print('number of files:', len(files))

    if not host_prefix:
        host_prefix = m.config.host_prefix

    if not is_already_linked:
        for f in files:
            make_hardlink_copy(f, host_prefix)

    if not m.config.target_subdir.startswith('win'):
        binary_relocation = m.binary_relocation()
        if not binary_relocation:
            print("Skipping binary relocation logic")
        osx_is_app = (m.config.target_subdir == 'osx-64' and
                      bool(m.get_value('build/osx_is_app', False)))
        check_symlinks(files, host_prefix, m.config.croot)
        prefix_files = utils.prefix_files(host_prefix)

        for f in files:
            if f.startswith('bin/'):
                fix_shebang(f, prefix=host_prefix, build_python=build_python,
                            osx_is_app=osx_is_app)
            if binary_relocation is True or (isinstance(binary_relocation, list) and
                                             f in binary_relocation):
                post_process_shared_lib(m, f, prefix_files, host_prefix)
    check_overlinking(m, files, host_prefix)


def check_symlinks(files, prefix, croot):
    if readlink is False:
        return  # Not on Unix system
    msgs = []
    real_build_prefix = realpath(prefix)
    for f in files:
        path = join(real_build_prefix, f)
        if islink(path):
            link_path = readlink(path)
            real_link_path = realpath(path)
            # symlinks to binaries outside of the same dir don't work.  RPATH stuff gets confused
            #    because ld.so follows symlinks in RPATHS
            #    If condition exists, then copy the file rather than symlink it.
            if (not dirname(link_path) == dirname(real_link_path) and
                    codefile_type(f)):
                os.remove(path)
                utils.copy_into(real_link_path, path)
            elif real_link_path.startswith(real_build_prefix):
                # If the path is in the build prefix, this is fine, but
                # the link needs to be relative
                relative_path = relpath(real_link_path, dirname(path))
                if not link_path.startswith('.') and link_path != relative_path:
                    # Don't change the link structure if it is already a
                    # relative link. It's possible that ..'s later in the path
                    # can result in a broken link still, but we'll assume that
                    # such crazy things don't happen.
                    print("Making absolute symlink %s -> %s relative" % (f, link_path))
                    os.unlink(path)
                    os.symlink(relative_path, path)
            else:
                # Symlinks to absolute paths on the system (like /usr) are fine.
                if real_link_path.startswith(croot):
                    msgs.append("%s is a symlink to a path that may not "
                        "exist after the build is completed (%s)" % (f, link_path))

    if msgs:
        for msg in msgs:
            print("Error: %s" % msg, file=sys.stderr)
        sys.exit(1)


def make_hardlink_copy(path, prefix):
    """Hardlinks create invalid packages.  Copy files to break the link.
    Symlinks are OK, and unaffected here."""
    if not isabs(path):
        path = normpath(join(prefix, path))
    fn = basename(path)
    if os.lstat(path).st_nlink > 1:
        with TemporaryDirectory() as dest:
            # copy file to new name
            utils.copy_into(path, dest)
            # remove old file
            utils.rm_rf(path)
            # rename copy to original filename
            #   It is essential here to use copying (as opposed to os.rename), so that
            #        crossing volume boundaries works
            utils.copy_into(join(dest, fn), path)


def get_build_metadata(m):
    src_dir = m.config.work_dir
    if exists(join(src_dir, '__conda_version__.txt')):
        raise ValueError("support for __conda_version__ has been removed as of Conda-build 3.0."
              "Try Jinja templates instead: "
              "http://conda.pydata.org/docs/building/meta-yaml.html#templating-with-jinja")
    if exists(join(src_dir, '__conda_buildnum__.txt')):
        raise ValueError("support for __conda_buildnum__ has been removed as of Conda-build 3.0."
              "Try Jinja templates instead: "
              "http://conda.pydata.org/docs/building/meta-yaml.html#templating-with-jinja")
    if exists(join(src_dir, '__conda_buildstr__.txt')):
        raise ValueError("support for __conda_buildstr__ has been removed as of Conda-build 3.0."
              "Try Jinja templates instead: "
              "http://conda.pydata.org/docs/building/meta-yaml.html#templating-with-jinja")<|MERGE_RESOLUTION|>--- conflicted
+++ resolved
@@ -886,43 +886,26 @@
                 found = caseless_sepless_fnmatch(files, needed_dso[1:])
                 sysroot_files.extend(found)
         if len(sysroot_files):
-<<<<<<< HEAD
-            # Removing sysroot_prefix is only *really* for Linux, though we could
-            # use CONDA_BUILD_SYSROOT for macOS. We should figure out what to do about
-            # /opt/X11 too.
-            pkgs = []
-            for idx in range(len(sysroot_files)):
-                in_prefix_dso = normpath(sysroot_files[idx].replace(
-                    sysroot_prefix + os.sep, ''))
-                n_dso_p = "Needed DSO {}".format(in_prefix_dso)
-                if list(which_package(in_prefix_dso, sysroot_prefix)):
-                    pkgs.extend(list(which_package(in_prefix_dso, sysroot_prefix)))
-                    break
-            if len(pkgs):
-                _print_msg(errors, '{}: {} found in CDT/compiler package {}'.
-                                    format(info_prelude, n_dso_p, pkgs[0]), verbose=verbose)
-=======
             in_sysroots = True
             if 'osx-64' in subdir or 'win' in subdir:
                 in_prefix_dso = sysroot_files[0]
                 n_dso_p = "Needed DSO {}".format(in_prefix_dso)
                 _print_msg(errors, '{}: {} found in $SYSROOT'.
                            format(info_prelude, n_dso_p), verbose=verbose)
->>>>>>> 56edeeb7
             else:
                 # Removing sysroot_prefix is only for Linux, though we could
                 # use CONDA_BUILD_SYSROOT for macOS. We should figure out what to do about
                 # /opt/X11 too.
-                # Find the longest suffix match.
-                rev_needed_dso = needed_dso[::-1]
-                match_lens = [len(commonprefix([s[::-1], rev_needed_dso]))
-                                for s in sysroot_files]
-                idx = max(range(len(match_lens)), key=match_lens.__getitem__)
-                # in_prefix_dso = normpath(sysroot_files[idx].replace(
-                #     sysroot_prefix + os.sep, ''))
-                in_prefix_dso = sysroot_files[idx][len(sysroot_prefix) + 1:]
-                n_dso_p = "Needed DSO {}".format(in_prefix_dso)
-                pkgs = list(which_package(in_prefix_dso, sysroot_prefix))
+                pkgs = []
+                for idx in range(len(sysroot_files)):
+                    # in_prefix_dso = normpath(sysroot_files[idx].replace(
+                    #     sysroot_prefix + os.sep, ''))
+                    in_prefix_dso = sysroot_files[idx][len(sysroot_prefix) + 1:]
+                    n_dso_p = "Needed DSO {}".format(in_prefix_dso)
+                    _pkgs = list(which_package(in_prefix_dso, sysroot_prefix))
+                    if len(_pkgs) > 0:
+                        pkgs.extend(_pkgs)
+                        break
                 if len(pkgs):
                     _print_msg(errors, '{}: {} found in CDT/compiler package {}'.
                                         format(info_prelude, n_dso_p, pkgs[0]), verbose=verbose)
