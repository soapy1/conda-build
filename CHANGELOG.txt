--- conflicted
+++ resolved
@@ -1,4 +1,3 @@
-<<<<<<< HEAD
 2016-08-18 1.21.14:
 
 Bug fixes:
@@ -34,46 +33,33 @@
 
 
 2016-08-17 1.21.12:
-=======
-XXXX-YY-ZZ 1.21.x:
->>>>>>> 12f1e9c7
 ------------------
 
 Enhancements:
 -------------
 
 * Whitelist the CPU_COUNT environment variable. #1149
-<<<<<<< HEAD
 * Add tool for examining prefix length in existing packages #1195
 * Add a conda interface layer for better compatibility with conda 4.2 #1200 #1203 #1206
 * Document how to run tests #1205
 * Update default versions for R (3.3.1) and Perl (5.20.3) builds #1220
 
-=======
->>>>>>> 12f1e9c7
-
-Bug fixes:
-----------
-
-<<<<<<< HEAD
+Bug fixes:
+----------
+
 * Don't compile .py files in executable locations.  Compile one at a time.  #1186
 * Don't force download if vcs is used as a source #1212
 * Break hardlinks as a post-install step.  Hard links can cause problems at package install time.  #1215
 * Make environment variables used by conda in environment creation always be bytestrings #1216 #1219
 
 
-=======
->>>>>>> 12f1e9c7
 Contributors:
 -------------
 
 * @jakirkham
-<<<<<<< HEAD
 * @kalefranz
 * @msarahan
 
-=======
->>>>>>> 12f1e9c7
 
 2016-08-06 1.21.11:
 -------------------
